# STDLIB
import os

# Third Party
from astropy.io import fits
import matplotlib.pyplot as plt
from matplotlib.colors import LogNorm
import numpy as np

# LOCAL
import rptoia
import getbias
import utils
from mkproc import Mkproc
import log
import select_psfs

# DEFINE ALL NECESSARY CONSTANTS
TCDSID = 0.338    # neil 18 may 12
TCDSACQ1 = 0.3612 # 20 apr 17 keira # 1cds time = 2*(128*128*10.e-6) = 0.32768s
TCDSACQ2 = 0.0516 # 20 apr 17 keira brooks # 2cds time = 4*(32*32*10e-6) = 0.04096s
TCDSTRK = 0.0256  # neil 18 may 12
TCDSFG = 0.0512   # neil 18 may 12

LOCAL_PATH = os.path.dirname(os.path.realpath(__file__))
# Location of all necessary *.fits files (newmagicHdrImg, bias0, etc)
DATA_PATH = os.path.join(LOCAL_PATH, 'data')

class FGS(object):
    '''
    Creates an FGS simulation object for ID, ACQ, and/or TRK stages to be used
    with DHAS.
    '''
<<<<<<< HEAD
    def __init__(self, im, guider, root, out_dir=None, data_path=None,
                guide_star_coords=None, reg_file=None, overlap=0, biasZeroPt=True,
                biasKTC=True, biasPed=True, poissonNoise=True, background=False,
                SCdrift=False):

=======
    def __init__(self, im, guider, root, out_dir=None, guide_star_coords=None,
                 reg_file=None, biasZeroPt=False, biasKTC=False, biasPed=False,
                 poissonNoise=False, background=False, SCdrift=False,
                 global_alignment=False):
>>>>>>> 8b3eab58


        self.nreads = 2

        # Noise to add
<<<<<<< HEAD
        self.biasZeroPt = biasZeroPt
        self.biasKTC = biasKTC
        self.biasPed = biasPed
        self.poissonNoise = poissonNoise
        # self.background = background
=======
        self.biaszeropt = biasZeroPt
        self.biasktc = biasKTC
        self.biasped = biasPed
        self.poissonnoise = poissonNoise
        self.background = background
>>>>>>> 8b3eab58

        # Detector motion
        self.scdrift = SCdrift ## Do I want this here???

        # Practical things
        self.guider = guider
        self.root = root
        self.global_alignment = global_alignment

        ## DEFINE ALL THINGS PATHS
        # Define output directory
        if out_dir is None:
            self.out_dir = os.path.join(LOCAL_PATH, 'out', self.root)
        else:
            self.out_dir = out_dir

        utils.ensure_dir_exists(os.path.join(self.out_dir, 'dhas'))
        utils.ensure_dir_exists(os.path.join(self.out_dir, 'ground_system'))
        utils.ensure_dir_exists(os.path.join(self.out_dir, 'stsci'))

        ## READ IN IMAGE
        if isinstance(im, str):
            data = fits.getdata(im) #*_bin_norm from FGS_bin_tool
            self.input_im = np.uint16(data)
        else:
            self.input_im = np.uint16(im)

        # Correct for negative, saturated pixels and other nonsense
        self.input_im = correct_image(self.input_im)
        log.info('Max of input image: {}'.format(np.max(self.input_im)))

        self.get_coords_and_counts(reg_file=reg_file)
        if guide_star_coords is None:
            self.get_guide_star_coords(gs_ind=0)


    ### Guide star and reference star coordinates and countrates
    def get_coords_and_counts(self, reg_file=None):
        '''
        Get coordinate information of guide star and reference stars
        '''
        if reg_file is None:
            reg_file = os.path.join(os.path.join(LOCAL_PATH, 'out', self.root,
                                                 '{0}_G{1}_regfile.txt'.format(self.root,
                                                                               self.guider)))
        log.info("Using {} as the reg file".format(reg_file))
        if reg_file.endswith('reg'):
            self.xarr, self.yarr = np.loadtxt(reg_file)
            self.countrate = []
            for xa, ya, in zip(self.xarr, self.yarr):
                self.countrate.append(select_psfs.countrate_3x3(xa, ya, self.input_im))
        else:
            self.yarr, self.xarr, self.countrate = np.loadtxt(reg_file, delimiter=' ',
                                                              skiprows=1).T
        # Cover cases where there is only one entry in the reg file
        self.xarr = np.asarray(self.xarr)
        self.yarr = np.asarray(self.yarr)
        self.countrate = np.asarray(self.countrate)


    def get_guide_star_coords(self, gs_ind=0):
        '''
        From the list of coordinates, pull out the guide star coordinates using
        the guide star index (gs_ind)
        '''
        self.xgs = self.xarr[gs_ind]
        self.ygs = self.yarr[gs_ind]
        self.countrategs = self.countrate[gs_ind]
        log.info('Coordinates of Guide Star: x={0}, y={1}'.format(self.xgs, self.ygs))


<<<<<<< HEAD
    def create_noisy_sky(self, bias, time_normed_im, poissonNoise=True, acqNum=None):
=======
    def create_noisy_sky(self, bias, sky, poissonNoise=True, acqNum=None):
>>>>>>> 8b3eab58
        '''
        Create a noisy sky image for ID and ACQ steps.
        There is only an added poissonfactor for ACQ2.
        PoissonNoise should always be set to True for ID.
        '''
        ### 4/24 NEED TO CHECK THIS SECTION
        if acqNum == 2:
            poissonfactor = 2.
        else:
            poissonfactor = 1.

        if self.step == 'ACQ':
            time_normed_im = 2. * time_normed_im  # Is this redundant with the Poisson factor?

        image = np.copy(bias)
        if poissonNoise:
            for ireads in range(self.nreads):
<<<<<<< HEAD
                im[ireads::(self.nreads)] += (ireads + 1) * 0.25 * \
                                             np.random.poisson(poissonfactor * time_normed_im)
        else:
            for ireads in range(self.nreads):
                im[ireads::(self.nreads)] += (ireads + 1) * poissonfactor * time_normed_im

        im = correct_image(im)

        return im

    def create_cds_image(self, arr):
        '''
        Create CDS image
        '''
        return arr[1::2] - arr[:-1:2]
=======
                image[ireads::(self.nreads)] += (ireads+1) * 0.25 * \
                                             np.random.poisson(poissonfactor * sky)
        else:
            for ireads in range(self.nreads):
                image[ireads::(self.nreads)] += (ireads+1) * poissonfactor * sky

        image = correct_image(image)
>>>>>>> 8b3eab58

        return image

    def create_strips(self, arr):
        '''
        Create the ID strips fits image to be passed into DHAS
        '''
        strips = np.zeros((self.nstrips*self.nz, self.h, self.nx))
        nn = 0
        for i in range(self.nstrips):
            for iz in range(self.nz):
                y1 = i * (self.h - self.overlap) + self.yoffset
                y2 = y1 + self.h
                strips[nn] = arr[iz, y1:y2, :]
                nn += 1

        # Make sure the data is between 0 and 65,000 counts and are finite numbers
        strips = correct_image(strips)
        strips = np.uint16(strips)

        return strips

    ### Write out files
<<<<<<< HEAD
    def write_stc(self, filename, x, y, countrate):
        """
        Write out stc files using offset, rotated catalog
        """
        if self.guider == 1:
            xi, yi = grptoia.g1RPtoIA(x, y)
        elif self.guider == 2:
            xi, yi = grptoia.g2RPtoIA(x, y)

        #xi, yi = grptoia.RPtoIA(self.guider,x,y) #THIS IS STILL WRONG
=======
    def write_stc(self, filename, xarr, yarr, countrate):
        """
        Write out stc files using offset, rotated catalog
        """
        xi, yi = rptoia.rptoia(xarr, yarr, self.guider)
>>>>>>> 8b3eab58

        try:
            len(xi)
        except TypeError:
            xi = [xi]
            yi = [yi]
            countrate = [countrate]

        inum = np.arange(len(xi))
<<<<<<< HEAD
        write_file = open(filename, 'w+')
        data = np.array([inum, xi, yi, countrate]).T
        np.savetxt(write_file, data, fmt=['%d', '%f', '%f', '%e'])
        write_file.close()
        print("Successfully wrote: {}".format(filename))

    def write_cat(self, filename, x, y):
        '''
        Write out star catalog in real pixs
        '''
        write_file = open(filename, 'w+')
        coords = np.array([self.x, self.y]).T
        try:
            np.savetxt(write_file, coords, fmt=['%d', '%d'])
        except AttributeError:
            np.savetxt(write_file, coords)
        write_file.close()
        print("Successfully wrote: {}".format(filename))

=======
        data = np.array([inum, xi, yi, countrate]).T
        utils.write_to_file(filename, data, fmt=['%d', '%f', '%f', '%e'])

        print("Successfully wrote: {}".format(filename))


    def write_cat(self, filename, xarr, yarr):
        '''
        Write out star catalog in real pixs
        '''
        coords = np.array([xarr, yarr]).T
        try:
            utils.write_to_file(filename, coords, fmt=['%d', '%d'])
        except AttributeError:
            utils.write_to_file(filename, coords)
        print("Successfully wrote: {}".format(filename))


>>>>>>> 8b3eab58
    ### Put it all together
    def setup_step(self, nx, ny, nramps, tcds, step, yoffset=0, h=64, overlap=8,
                   nstrips=None):
        '''
        Set up attributes and basic arrays for ID, acquisitions 1 or 2, and TRK:
        ID:
        nx, ny = 2048 (or size of truth image)
        nramps = 2
        nstrips = [32,33,34,35,36,37,39,40,42] for overlap = [0,2,4,6,8,10,12,14,16,18]

        Acq 1:
        nx, ny = 128
        nramps = 6
        ACQ1 = repeat 6x(reset, drop, read, drop, read)

        Acq 2:
        nx, ny = 32
        nramps = 5
        ACQ2 = repeat 5x(reset, drop, read, drop, drop, drop, read, drop)

        TRK:
        nx, ny = 32
        nramps = a large number (i.e. 5000+)
        '''

        self.nx = nx
        self.ny = ny
        self.nramps = nramps
        self.nz = self.nreads * self.nramps

        self.step = step

        if self.step == 'ID':
            self.yoffset = yoffset
            self.h = h
            self.overlap = overlap
            if nstrips is None:
                nstrips_arr = [32, 33, 34, 35, 36, 37, 39, 40, 42]
                self.nstrips = nstrips_arr[overlap/2]
            else:
                self.nstrips = nstrips

        else:
            self.input_im = create_im_subarray(self.input_im, self.xgs,
                                               self.ygs, self.nx, self.ny)

        self.time_normed_im = self.input_im * tcds


    def create_arrays(self, x, y, acqNum=None, cds=True):
        '''
        Create the necessary arrays:
        bias
        arr (noisy sky image with correct reads and ramps)

        NOTE: Include an acquisition number ("acqNum") for acquisition
        NOTE: For acquisition, x,y should be the coordinates of the guide star
        '''
        self.bias = getbias.getbias(self.guider, self.nreads,
                                    self.nramps, self.nx, self.ny,
<<<<<<< HEAD
                                    self.biasZeroPt, self.biasKTC, self.biasPed,
                                    x_gs=x, y_gs=y,
                                    data_path=self.data_path)
        self.image = self.create_noisy_sky(self.bias, self.time_normed_im,
                                           self.poissonNoise, acqNum)
=======
                                    self.biaszeropt, self.biasktc, self.biasped)
        self.image = self.create_noisy_sky(self.bias, self.sky,
                                           self.poissonnoise, acqNum)
>>>>>>> 8b3eab58

        if cds:
            self.cds = create_cds_image(self.image)

        if self.step == 'ID':
            self.strips = self.create_strips(self.image)

    def write_out_files(self, x, y, countrate, acqNum=''):
        '''
        Create **all** the files and images needs for ID & ACQ
        Requires: time_normed_im, x,y,countrate,bias,idarr

        ID & ACQ:
        <name>_G<guider>_<step>sky.fits :   fits file of they time_normed_im array

        <name>_G<guider>_<step>.stc :       list of x, y, and countrate for the guide
                                            and reference stars
        <name>_G<guider>_<step>bias.fits :  fits file of the bias cube for ID

        <name>_G<guider>_<step>cds.fits :

        ID Only:
        <name>_G<guider>_<step>.gssscat :   list of x and y coordinates of the guide
                                            and reference stars
        <name>_G<guider><step>ff.fits :     fits cube of the sky with added bias and noise
                                            to simulate the read and ramp cycle for ID
        <name>_G<guider>_<step>strips.fits : fits cube of overlaping strips cut
                                             from arr

        ACQ Only:
        <name>_G<guider>_<step><acqnum>.cat :   list of x and y coordinates of the guide
                                            and reference stars
        <name>_G<guider><step><acqnum>.fits :   fits cube of the sky with added bias and noise
                                            to simulate the read and ramp cycle for ID
        '''
        ## STScI only files - mostly just for quick checks of the data
        log.info('Baseline {}'.format(np.max(self.time_normed_im)))

        # Sky imge
        filename_sky = os.path.join(self.out_dir,
                                    'stsci',
                                    '{}_G{}_{}{}sky.fits'.format(self.root,
                                                                 self.guider,
                                                                 self.step,
                                                                 acqNum))
        utils.write_fits(filename_sky, self.time_normed_im)

        # STC files using offset, rotated catalog
        filename_stc = os.path.join(self.out_dir,
                                    'stsci',
                                    '{}_G{}_{}{}.stc'.format(self.root,
                                                             self.guider,
                                                             self.step,
                                                             acqNum))
        self.write_stc(filename_stc, x, y, countrate)

        # Bias image
        filename_bias = os.path.join(self.out_dir,
                                     'stsci',
                                     '{}_G{}_{}{}bias.fits'.format(self.root,
                                                                   self.guider,
                                                                   self.step,
                                                                   acqNum))
        utils.write_fits(filename_bias, self.bias)

        # Create CDS image
        filename_cds = os.path.join(self.out_dir,
                                    'stsci',
                                    '{}_G{}_{}{}cds.fits'.format(self.root,
                                                                 self.guider,
                                                                 self.step,
                                                                 acqNum))
        utils.write_fits(filename_cds, self.cds)

        if self.step == 'ID':
            ## STScI only files - mostly just for quick checks of the data
            # Star catalog in real pixs
            filename_starcat = os.path.join(self.out_dir,
                                            'stsci',
                                            '{}_G{}_{}.gssscat'.format(self.root,
                                                                       self.guider,
                                                                       self.step))
            self.write_cat(filename_starcat, self.xarr, self.yarr)

            # Create ff fits file
            filename_ff = os.path.join(self.out_dir,
                                       'stsci',
                                       '{}_G{}_{}ff.fits'.format(self.root,
                                                                 self.guider,
                                                                 self.step))
            utils.write_fits(filename_ff, np.uint16(self.image))

            ## DHAS file
            # Extract strips from ff img
            filename_id_strips = os.path.join(self.out_dir,
                                              'dhas',
                                              '{}_G{}_{}strips.fits'.format(self.root,
                                                                            self.guider,
                                                                            self.step))
            # Write to strips to fits file
            filename_hdr = os.path.join(DATA_PATH,
                                        'newG{}magicHdrImg.fits'.format(self.guider))
            dummy_data, hdr0 = fits.getdata(filename_hdr, header=True)
            utils.write_fits(filename_id_strips, self.strips, header=hdr0)

            ## Gound system file
            convert_fits_to_dat(filename_id_strips, self.step,
                                os.path.join(self.out_dir, 'ground_system'))

        elif self.step == 'ACQ':
            ## STScI only files - mostly just for quick checks of the data
            # star catalog in real pixs
            filename_starcat = os.path.join(self.out_dir,
                                            'stsci',
                                            '{}_G{}_{}{}.cat'.format(self.root,
                                                                     self.guider,
                                                                     self.step,
                                                                     acqNum))
            self.write_cat(filename_starcat, self.xgs, self.ygs)

            ## DHAS file
            # Noisy sky acquisition fits images
            filename_noisy_sky = os.path.join(self.out_dir,
                                              'dhas',
                                              '{}_G{}_{}{}.fits'.format(self.root,
                                                                        self.guider,
                                                                        self.step,
                                                                        acqNum))
            utils.write_fits(filename_noisy_sky, np.uint16(self.image))

            ## Gound system file
            convert_fits_to_dat(filename_noisy_sky, self.step,
                                os.path.join(self.out_dir, 'ground_system'))

        else:
            pass

#-------------------------------------------------------------------------------
def convert_fits_to_dat(infile, obsmode, out_dir, root=None):
    '''
    Convert a .fits file to a .dat file for use on the ground system

    If 'infile' is an array, provide 'root'.

    Parameters
    ----------
    infile: str, array-like
        Can be a str (implies that this is a .fits file) or an array/cube
    obsmode: str
        The mode of image (i.e. 'PSF', 'CAL', 'TRK', 'ACQ'/'ACQ1'/'ACQ2', or 'ID')
    outfile: str
        Where to save the file
    root: str
        If infile is array-like, please provide the root image name
    '''

    obsmode = obsmode.upper()

    if isinstance(infile, str):
<<<<<<< HEAD
        header, data = utils.read_fits(infile)
=======
        data = fits.getdata(infile)
>>>>>>> 8b3eab58

        filename = infile.split('/')[-1]
        root = filename.split('.')[0]
    else:
        root = '{}_{}'.format(root, obsmode)

    outfile = '{}.dat'.format(root)
    #data = swap_if_little_endian(data)
    fl = data.flatten()

    if (obsmode == 'PSF') or (obsmode == 'TRK'):
        # ascii float format
        f = '{:16.7e} '

    elif (obsmode == 'ID') or (obsmode == 'ACQ1') or (obsmode == 'ACQ2') or \
         (obsmode == 'ACQ') or (obsmode == 'CAL'):
        # ascii hex dat format
        f = '{:04X} '

    else:
        log.error("Observation mode not recognized. Returning.")

    with open(os.path.join(out_dir, outfile), 'w') as file_out:
        for d in fl.astype(np.uint16):
            file_out.write(f.format(d))

    print("Successfully wrote: {}".format(os.path.join(out_dir, outfile)))
    return
#-------------------------------------------------------------------------------
def create_cds_image(arr):
    '''
    Create CDS image: Subtract the first read from the second read.
    '''
    return arr[1::2]-arr[:-1:2]

def display(image, ind=0, vmin=None, vmax=None, xarr=None, yarr=None):
    '''
    Display an image array. If the array is a cube, specify the index to
    look at using 'ind'. If you want to add a scatter plot of PSF centers,
    use add_coords=True and pass in x and y (Note: This only works for full
    frame images for the time being).
    '''
    if image.ndim == 3:
        img = image[ind]
    else:
        img = np.copy(image)

    plt.clf()
    plt.imshow(img, cmap='Greys_r', norm=LogNorm(), vmin=vmin, vmax=vmax)

    if xarr and yarr:
        plt.scatter(xarr, yarr, color='white')
    else:
        plt.colorbar()

    plt.show()

### Arrays and array manipulation
<<<<<<< HEAD
def add_jitter(cube, x, y, nx, ny, total_shift=3):
=======
def add_jitter(cube, total_shift=3):
>>>>>>> 8b3eab58
    '''
    Add random single pixel jitter

    VERY rudimentary. Uses np.roll so images look kind of funny.
    '''
    cube2 = np.zeros_like(cube)
    for i, img in enumerate(cube):
        # This will generate a random integer up to the total_shift
        shift = np.random.randint(total_shift+1)
        cube2[i] = np.roll(img, shift)

    return cube2

def create_im_subarray(image, x, y, nx, ny, show_fig=False):
    '''
    Based on the array size given by nx and ny, created a subarray around
    the guide star.
    '''
<<<<<<< HEAD
    im = np.copy(image)
    if (nx % 2 == 1):
        x1 = int(x) - (nx / 2 + 1)
        y1 = int(y) - (ny / 2 + 1)
=======
    img = np.copy(image)
    if nx % 2 == 1:
        x1 = int(x)-(nx/2+1)
        y1 = int(y)-(ny/2+1)
>>>>>>> 8b3eab58
    else:
        x1 = int(x) - nx / 2
        y1 = int(y) - ny / 2

    x2 = int(x) + nx / 2
    y2 = int(y) + ny / 2

<<<<<<< HEAD
    im = im[y1:y2, x1:x2]
=======
    img = img[y1:y2, x1:x2]
>>>>>>> 8b3eab58

    if show_fig:
        plt.figure()
        plt.imshow(img, cmap='Greys_r')
        plt.show()

    return img

def correct_image(image, upper_threshold=65000, upper_limit=65000):
    '''
    Correct image for negative and saturated pixels
    '''
    img = np.copy(image)
    img[img < 0] = 0            # neg pixs -> 0
    img[img >= upper_threshold] = upper_limit    # sat'd pixs -> 65K
    img[np.isfinite(img) == 0] = 0

    return img


def add_background(array, nx, ny, nz):
    '''
    Add background to array
    '''
    try:
        array += 500 + 10. * np.random.standard_normal((nz, ny, nx))
    except NameError:
        array = 500 + 10. * np.random.standard_normal((nz, ny, nx))

    return array

#-------------------------------------------------------------------------------
#-------------------------------------------------------------------------------
<<<<<<< HEAD
def run_ID(im, guider, root, out_dir=None, template_path=None, nref=10,
           interactive=False):
=======
def run_id(image, guider, root, out_dir=None, interactive=False,
           global_alignment=False):
>>>>>>> 8b3eab58
    '''
    Create an ID object and create all necessary files to fun the ID simulation
    in DHAS. Also creates CECIL proc file. Returns ID object.
    '''
    # ID
    id0 = FGS(image, guider, root, out_dir, global_alignment=global_alignment)
    id0.setup_step(2048, 2048, 2, tcds=TCDSID, step='ID')
    log.info("Step: {}".format(id0.step))
    id0.create_arrays(id0.xarr, id0.yarr, acqNum=None)
    id0.write_out_files(id0.xarr, id0.yarr, id0.countrate)

    # Make CECIL proc file
    Mkproc(guider, root, id0.xarr, id0.yarr, id0.countrate, step='ID',
           out_dir=out_dir)

    if interactive:
        return id0


def run_acq(image, guider, root, out_dir=None, interactive=False,
            global_alignment=False):
    '''
    Creates two ACQ objects (for acquisitions #1 and #2) and create all necessary
    files to fun the ACQ simulation in DHAS. Also creates CECIL proc file.
    Returns ACQ1 and ACQ2 objects.
    '''
    # Acquisition #1
    acq1 = FGS(image, guider, root, out_dir, global_alignment=global_alignment)
    acq1.setup_step(nx=128, ny=128, nramps=6, tcds=TCDSACQ1, step='ACQ')
    log.info("Step: {}".format(acq1.step))
    acq1.create_arrays(acq1.xgs, acq1.ygs, acqNum=1)
    acq1.write_out_files(acq1.xgs-(acq1.nx/2.), acq1.ygs-(acq1.ny/2.),
                         acq1.countrategs, acqNum=1)

    # Acquistion #2
    acq2 = FGS(image, guider, root, out_dir, global_alignment=global_alignment)
    acq2.setup_step(nx=32, ny=32, nramps=5, tcds=TCDSACQ2, step='ACQ')
    acq2.create_arrays(acq2.xgs, acq2.ygs, acqNum=2)
    acq2.write_out_files(acq2.xgs-(acq2.nx/2.), acq2.ygs-(acq2.ny/2.),
                         acq2.countrategs, acqNum=2)

    # Make CECIL proc file
    Mkproc(guider, root, acq1.xgs, acq1.ygs, acq1.countrategs, step='ACQ',
           out_dir=out_dir)

    if interactive:
        return acq1, acq2

def run_trk(image, guider, root, num_frames, out_dir=None, jitter=True, interactive=False,
            global_alignment=False):
    '''
    Create a TRK object and create all necessary files to fun the TRK simulation
    in DHAS. Returns TRK object.
    '''
    if num_frames is None:
        num_frames = 5000
    trk = FGS(image, guider, root, out_dir, global_alignment=global_alignment)
    trk.setup_step(nx=32, ny=32, nramps=num_frames, tcds=TCDSTRK, step='TRK')
    log.info("Step: {}".format(trk.step))
    trk.create_arrays(trk.xgs, trk.ygs, cds=False)

    if jitter:
        trk.image = add_jitter(trk.image, total_shift=1)

    filename_noisy_sky = os.path.join(trk.out_dir,
                                      'dhas', '{}_G{}_{}.fits'.format(trk.root,
                                                                      trk.guider,
                                                                      trk.step))
    utils.write_fits(filename_noisy_sky, np.uint16(trk.image))

    if interactive:
        return trk

def create_lostrk(image, guider, root, nx, ny, out_dir=None,
                  global_alignment=False):
    trk = FGS(image, guider, root, out_dir, global_alignment=global_alignment)
    trk.nreads = 1 #want only single frame image
    trk.setup_step(nx, ny, nramps=1, tcds=TCDSTRK, step='TRK')
    trk.create_arrays(trk.xgs, trk.ygs, cds=False)

    # This is a ground system file, but needs to be in .dat format
    filename_noisy_sky = os.path.join(trk.out_dir,
                                      'dhas',
                                      '{}_G{}_LOS{}.fits'.format(trk.root,
                                                                 trk.guider,
                                                                 trk.step))
    utils.write_fits(filename_noisy_sky, trk.image)

    ## Gound system file
    convert_fits_to_dat(filename_noisy_sky, trk.step, os.path.join(trk.out_dir,
                                                                   'ground_system'))


def run_all(im, guider, root, num_frames=None, out_dir=None,
            jitter=True):
    # Not interatctive!!
    run_id(im, guider, root, out_dir, nref)
    run_acq(im, guider, root, out_dir)
    run_trk(im, guider, root, num_frames, out_dir, jitter)<|MERGE_RESOLUTION|>--- conflicted
+++ resolved
@@ -31,36 +31,20 @@
     Creates an FGS simulation object for ID, ACQ, and/or TRK stages to be used
     with DHAS.
     '''
-<<<<<<< HEAD
     def __init__(self, im, guider, root, out_dir=None, data_path=None,
                 guide_star_coords=None, reg_file=None, overlap=0, biasZeroPt=True,
                 biasKTC=True, biasPed=True, poissonNoise=True, background=False,
                 SCdrift=False):
 
-=======
-    def __init__(self, im, guider, root, out_dir=None, guide_star_coords=None,
-                 reg_file=None, biasZeroPt=False, biasKTC=False, biasPed=False,
-                 poissonNoise=False, background=False, SCdrift=False,
-                 global_alignment=False):
->>>>>>> 8b3eab58
-
-
         self.nreads = 2
 
         # Noise to add
-<<<<<<< HEAD
-        self.biasZeroPt = biasZeroPt
-        self.biasKTC = biasKTC
-        self.biasPed = biasPed
-        self.poissonNoise = poissonNoise
-        # self.background = background
-=======
         self.biaszeropt = biasZeroPt
         self.biasktc = biasKTC
         self.biasped = biasPed
         self.poissonnoise = poissonNoise
         self.background = background
->>>>>>> 8b3eab58
+
 
         # Detector motion
         self.scdrift = SCdrift ## Do I want this here???
@@ -132,11 +116,8 @@
         log.info('Coordinates of Guide Star: x={0}, y={1}'.format(self.xgs, self.ygs))
 
 
-<<<<<<< HEAD
     def create_noisy_sky(self, bias, time_normed_im, poissonNoise=True, acqNum=None):
-=======
-    def create_noisy_sky(self, bias, sky, poissonNoise=True, acqNum=None):
->>>>>>> 8b3eab58
+
         '''
         Create a noisy sky image for ID and ACQ steps.
         There is only an added poissonfactor for ACQ2.
@@ -154,31 +135,13 @@
         image = np.copy(bias)
         if poissonNoise:
             for ireads in range(self.nreads):
-<<<<<<< HEAD
-                im[ireads::(self.nreads)] += (ireads + 1) * 0.25 * \
+                image[ireads::(self.nreads)] += (ireads + 1) * 0.25 * \
                                              np.random.poisson(poissonfactor * time_normed_im)
         else:
             for ireads in range(self.nreads):
-                im[ireads::(self.nreads)] += (ireads + 1) * poissonfactor * time_normed_im
-
-        im = correct_image(im)
-
-        return im
-
-    def create_cds_image(self, arr):
-        '''
-        Create CDS image
-        '''
-        return arr[1::2] - arr[:-1:2]
-=======
-                image[ireads::(self.nreads)] += (ireads+1) * 0.25 * \
-                                             np.random.poisson(poissonfactor * sky)
-        else:
-            for ireads in range(self.nreads):
-                image[ireads::(self.nreads)] += (ireads+1) * poissonfactor * sky
+                image[ireads::(self.nreads)] += (ireads + 1) * poissonfactor * time_normed_im
 
         image = correct_image(image)
->>>>>>> 8b3eab58
 
         return image
 
@@ -202,24 +165,11 @@
         return strips
 
     ### Write out files
-<<<<<<< HEAD
-    def write_stc(self, filename, x, y, countrate):
-        """
-        Write out stc files using offset, rotated catalog
-        """
-        if self.guider == 1:
-            xi, yi = grptoia.g1RPtoIA(x, y)
-        elif self.guider == 2:
-            xi, yi = grptoia.g2RPtoIA(x, y)
-
-        #xi, yi = grptoia.RPtoIA(self.guider,x,y) #THIS IS STILL WRONG
-=======
     def write_stc(self, filename, xarr, yarr, countrate):
         """
         Write out stc files using offset, rotated catalog
         """
         xi, yi = rptoia.rptoia(xarr, yarr, self.guider)
->>>>>>> 8b3eab58
 
         try:
             len(xi)
@@ -229,30 +179,8 @@
             countrate = [countrate]
 
         inum = np.arange(len(xi))
-<<<<<<< HEAD
-        write_file = open(filename, 'w+')
-        data = np.array([inum, xi, yi, countrate]).T
-        np.savetxt(write_file, data, fmt=['%d', '%f', '%f', '%e'])
-        write_file.close()
-        print("Successfully wrote: {}".format(filename))
-
-    def write_cat(self, filename, x, y):
-        '''
-        Write out star catalog in real pixs
-        '''
-        write_file = open(filename, 'w+')
-        coords = np.array([self.x, self.y]).T
-        try:
-            np.savetxt(write_file, coords, fmt=['%d', '%d'])
-        except AttributeError:
-            np.savetxt(write_file, coords)
-        write_file.close()
-        print("Successfully wrote: {}".format(filename))
-
-=======
         data = np.array([inum, xi, yi, countrate]).T
         utils.write_to_file(filename, data, fmt=['%d', '%f', '%f', '%e'])
-
         print("Successfully wrote: {}".format(filename))
 
 
@@ -268,7 +196,6 @@
         print("Successfully wrote: {}".format(filename))
 
 
->>>>>>> 8b3eab58
     ### Put it all together
     def setup_step(self, nx, ny, nramps, tcds, step, yoffset=0, h=64, overlap=8,
                    nstrips=None):
@@ -329,17 +256,9 @@
         '''
         self.bias = getbias.getbias(self.guider, self.nreads,
                                     self.nramps, self.nx, self.ny,
-<<<<<<< HEAD
-                                    self.biasZeroPt, self.biasKTC, self.biasPed,
-                                    x_gs=x, y_gs=y,
-                                    data_path=self.data_path)
-        self.image = self.create_noisy_sky(self.bias, self.time_normed_im,
-                                           self.poissonNoise, acqNum)
-=======
                                     self.biaszeropt, self.biasktc, self.biasped)
         self.image = self.create_noisy_sky(self.bias, self.sky,
                                            self.poissonnoise, acqNum)
->>>>>>> 8b3eab58
 
         if cds:
             self.cds = create_cds_image(self.image)
@@ -499,11 +418,7 @@
     obsmode = obsmode.upper()
 
     if isinstance(infile, str):
-<<<<<<< HEAD
-        header, data = utils.read_fits(infile)
-=======
         data = fits.getdata(infile)
->>>>>>> 8b3eab58
 
         filename = infile.split('/')[-1]
         root = filename.split('.')[0]
@@ -562,11 +477,7 @@
     plt.show()
 
 ### Arrays and array manipulation
-<<<<<<< HEAD
-def add_jitter(cube, x, y, nx, ny, total_shift=3):
-=======
 def add_jitter(cube, total_shift=3):
->>>>>>> 8b3eab58
     '''
     Add random single pixel jitter
 
@@ -585,17 +496,11 @@
     Based on the array size given by nx and ny, created a subarray around
     the guide star.
     '''
-<<<<<<< HEAD
-    im = np.copy(image)
+
+    img = np.copy(image)
     if (nx % 2 == 1):
         x1 = int(x) - (nx / 2 + 1)
         y1 = int(y) - (ny / 2 + 1)
-=======
-    img = np.copy(image)
-    if nx % 2 == 1:
-        x1 = int(x)-(nx/2+1)
-        y1 = int(y)-(ny/2+1)
->>>>>>> 8b3eab58
     else:
         x1 = int(x) - nx / 2
         y1 = int(y) - ny / 2
@@ -603,11 +508,7 @@
     x2 = int(x) + nx / 2
     y2 = int(y) + ny / 2
 
-<<<<<<< HEAD
-    im = im[y1:y2, x1:x2]
-=======
     img = img[y1:y2, x1:x2]
->>>>>>> 8b3eab58
 
     if show_fig:
         plt.figure()
@@ -641,19 +542,14 @@
 
 #-------------------------------------------------------------------------------
 #-------------------------------------------------------------------------------
-<<<<<<< HEAD
-def run_ID(im, guider, root, out_dir=None, template_path=None, nref=10,
-           interactive=False):
-=======
-def run_id(image, guider, root, out_dir=None, interactive=False,
-           global_alignment=False):
->>>>>>> 8b3eab58
+def run_id(image, guider, root, out_dir=None, interactive=False):
+
     '''
     Create an ID object and create all necessary files to fun the ID simulation
     in DHAS. Also creates CECIL proc file. Returns ID object.
     '''
     # ID
-    id0 = FGS(image, guider, root, out_dir, global_alignment=global_alignment)
+    id0 = FGS(image, guider, root, out_dir)
     id0.setup_step(2048, 2048, 2, tcds=TCDSID, step='ID')
     log.info("Step: {}".format(id0.step))
     id0.create_arrays(id0.xarr, id0.yarr, acqNum=None)
@@ -667,15 +563,14 @@
         return id0
 
 
-def run_acq(image, guider, root, out_dir=None, interactive=False,
-            global_alignment=False):
+def run_acq(image, guider, root, out_dir=None, interactive=False):
     '''
     Creates two ACQ objects (for acquisitions #1 and #2) and create all necessary
     files to fun the ACQ simulation in DHAS. Also creates CECIL proc file.
     Returns ACQ1 and ACQ2 objects.
     '''
     # Acquisition #1
-    acq1 = FGS(image, guider, root, out_dir, global_alignment=global_alignment)
+    acq1 = FGS(image, guider, root, out_dir)
     acq1.setup_step(nx=128, ny=128, nramps=6, tcds=TCDSACQ1, step='ACQ')
     log.info("Step: {}".format(acq1.step))
     acq1.create_arrays(acq1.xgs, acq1.ygs, acqNum=1)
@@ -683,7 +578,7 @@
                          acq1.countrategs, acqNum=1)
 
     # Acquistion #2
-    acq2 = FGS(image, guider, root, out_dir, global_alignment=global_alignment)
+    acq2 = FGS(image, guider, root, out_dir)
     acq2.setup_step(nx=32, ny=32, nramps=5, tcds=TCDSACQ2, step='ACQ')
     acq2.create_arrays(acq2.xgs, acq2.ygs, acqNum=2)
     acq2.write_out_files(acq2.xgs-(acq2.nx/2.), acq2.ygs-(acq2.ny/2.),
@@ -696,15 +591,14 @@
     if interactive:
         return acq1, acq2
 
-def run_trk(image, guider, root, num_frames, out_dir=None, jitter=True, interactive=False,
-            global_alignment=False):
+def run_trk(image, guider, root, num_frames, out_dir=None, jitter=True, interactive=False):
     '''
     Create a TRK object and create all necessary files to fun the TRK simulation
     in DHAS. Returns TRK object.
     '''
     if num_frames is None:
         num_frames = 5000
-    trk = FGS(image, guider, root, out_dir, global_alignment=global_alignment)
+    trk = FGS(image, guider, root, out_dir)
     trk.setup_step(nx=32, ny=32, nramps=num_frames, tcds=TCDSTRK, step='TRK')
     log.info("Step: {}".format(trk.step))
     trk.create_arrays(trk.xgs, trk.ygs, cds=False)
@@ -721,9 +615,8 @@
     if interactive:
         return trk
 
-def create_lostrk(image, guider, root, nx, ny, out_dir=None,
-                  global_alignment=False):
-    trk = FGS(image, guider, root, out_dir, global_alignment=global_alignment)
+def create_lostrk(image, guider, root, nx, ny, out_dir=None):
+    trk = FGS(image, guider, root, out_dir)
     trk.nreads = 1 #want only single frame image
     trk.setup_step(nx, ny, nramps=1, tcds=TCDSTRK, step='TRK')
     trk.create_arrays(trk.xgs, trk.ygs, cds=False)
