# STDLIB
import os

# Third Party
from astropy.io import fits
import matplotlib.pyplot as plt
from matplotlib.colors import LogNorm
import numpy as np

# LOCAL
import rptoia
import getbias
import utils
from mkproc import Mkproc
import log
import select_psfs

# DEFINE ALL NECESSARY CONSTANTS
TCDSID = 0.338    # neil 18 may 12
TCDSACQ1 = 0.3612 # 20 apr 17 keira # 1cds time = 2*(128*128*10.e-6) = 0.32768s
TCDSACQ2 = 0.0516 # 20 apr 17 keira brooks # 2cds time = 4*(32*32*10e-6) = 0.04096s
TCDSTRK = 0.0256  # neil 18 may 12
TCDSFG = 0.0512   # neil 18 may 12

LOCAL_PATH = os.path.dirname(os.path.realpath(__file__))
# Location of all necessary *.fits files (newmagicHdrImg, bias0, etc)
DATA_PATH = os.path.join(LOCAL_PATH, 'data')

class FGS(object):
    '''
    Creates an FGS simulation object for ID, ACQ, and/or TRK stages to be used
    with DHAS.
    '''
    def __init__(self, im, guider, root, out_dir=None, data_path=None,
                 guide_star_coords=None, reg_file=None, overlap=0, biasZeroPt=True,
                 biasKTC=True, biasPed=True, poissonNoise=True, background=False,
                 SCdrift=False):
<<<<<<< HEAD


        # DEFINE ALL NECESSARY CONSTANTS
        self.tcdsID = 0.338    # neil 18 may 12
        self.tcdsACQ1 = 0.3612 # 20 apr 17 keira # 1cds time = 2*(128*128*10.e-6) = 0.32768s
        self.tcdsACQ2 = 0.0516 # 20 apr 17 keira brooks # 2cds time = 4*(32*32*10e-6) = 0.04096s
        self.tcdsTRK = 0.0256  # neil 18 may 12
        self.tcdsFG = 0.0512   # neil 18 may 12
=======
>>>>>>> e6f531bb

        self.nreads = 2

        # Noise to add
        self.biaszeropt = biasZeroPt
        self.biasktc = biasKTC
        self.biasped = biasPed
        self.poissonnoise = poissonNoise
        self.background = background

        # Detector motion
        self.scdrift = SCdrift ## Do I want this here???

        # Practical things
        self.guider = guider
        self.root = root

        ## DEFINE ALL THINGS PATHS
        # Define output directory
        if out_dir is None:
            self.out_dir = os.path.join(LOCAL_PATH, 'out', self.root)
        else:
            self.out_dir = out_dir

        utils.ensure_dir_exists(os.path.join(self.out_dir, 'dhas'))
        utils.ensure_dir_exists(os.path.join(self.out_dir, 'ground_system'))
        utils.ensure_dir_exists(os.path.join(self.out_dir, 'stsci'))

        ## READ IN IMAGE
        if isinstance(im, str):
            data = fits.getdata(im) #*_bin_norm from FGS_bin_tool
            self.input_im = np.uint16(data)
        else:
            self.input_im = np.uint16(im)

        # Correct for negative, saturated pixels and other nonsense
        self.input_im = correct_image(self.input_im)
        log.info('Max of input image: {}'.format(np.max(self.input_im)))

        self.get_coords_and_counts(reg_file=reg_file)
        if guide_star_coords is None:
            self.get_guide_star_coords(gs_ind=0)


    ### Guide star and reference star coordinates and countrates
    def get_coords_and_counts(self, reg_file=None):
        '''
        Get coordinate information of guide star and reference stars
        '''
        if reg_file is None:
            reg_file = os.path.join(os.path.join(LOCAL_PATH, 'out', self.root,
                                                 '{0}_G{1}_regfile.txt'.format(self.root,
                                                                               self.guider)))
        log.info("Using {} as the reg file".format(reg_file))
        if reg_file.endswith('reg'):
            self.xarr, self.yarr = np.loadtxt(reg_file)
            self.countrate = []
            for xa, ya, in zip(self.xarr, self.yarr):
                self.countrate.append(select_psfs.countrate_3x3(xa, ya, self.input_im))
        else:
            self.yarr, self.xarr, self.countrate = np.loadtxt(reg_file, delimiter=' ',
                                                              skiprows=1).T
        # Cover cases where there is only one entry in the reg file
        self.xarr = np.asarray(self.xarr)
        self.yarr = np.asarray(self.yarr)
        self.countrate = np.asarray(self.countrate)

    def get_guide_star_coords(self, gs_ind=0):
        '''
        From the list of coordinates, pull out the guide star coordinates using
        the guide star index (gs_ind)
        '''
        self.xgs = self.xarr[gs_ind]
        self.ygs = self.yarr[gs_ind]
        self.countrategs = self.countrate[gs_ind]
        log.info('Coordinates of Guide Star: x={0}, y={1}'.format(self.xgs, self.ygs))
<<<<<<< HEAD
=======

>>>>>>> e6f531bb

    def create_noisy_sky(self, bias, time_normed_im, poissonNoise=True, acqNum=None):

        '''
        Create a noisy sky image for ID and ACQ steps.
        There is only an added poissonfactor for ACQ2.
        PoissonNoise should always be set to True for ID.
        '''
        ### 4/24 NEED TO CHECK THIS SECTION

        if self.step == 'ACQ':
            time_normed_im = 2. * time_normed_im  # Is this still necessary?

<<<<<<< HEAD
        im = np.copy(bias)

        # Add (increasing) poisson noise + data to each read in a ramp
        if poissonNoise:
            for ireads in range(self.nreads):
                im[ireads::(self.nreads)] += (ireads + 1) * np.random.poisson(time_normed_im)

        # Add (increasing) data to each read in a ramp
        else:
            for ireads in range(self.nreads):
                im[ireads::(self.nreads)] += (ireads + 1) * time_normed_im

        im = correct_image(im)

        return im
=======
        image = np.copy(bias)
        if poissonNoise:
            for ireads in range(self.nreads):
                image[ireads::(self.nreads)] += (ireads + 1) * 0.25 * \
                                             np.random.poisson(poissonfactor * time_normed_im)
        else:
            for ireads in range(self.nreads):
                image[ireads::(self.nreads)] += (ireads + 1) * poissonfactor * time_normed_im
>>>>>>> e6f531bb

        image = correct_image(image)

<<<<<<< HEAD
=======
        return image

>>>>>>> e6f531bb
    def create_strips(self, arr):
        '''
        Create the ID strips fits image to be passed into DHAS
        '''
        strips = np.zeros((self.nstrips * self.nz, self.h, self.nx))
        nn = 0
        for i in range(self.nstrips):
            for iz in range(self.nz):
                y1 = i * (self.h - self.overlap) + self.yoffset
                y2 = y1 + self.h
<<<<<<< HEAD
                strips[nn] = arr[iz, y1:y2]
=======
                strips[nn] = arr[iz, y1:y2, :]
>>>>>>> e6f531bb
                nn += 1

        # Make sure the data is between 0 and 65,000 counts and are finite numbers
        strips = correct_image(strips)
        strips = np.uint16(strips)

        return strips

    ### Write out files
    def write_stc(self, filename, xarr, yarr, countrate):
        """
        Write out stc files using offset, rotated catalog
        """
        xi, yi = rptoia.rptoia(xarr, yarr, self.guider)

        try:
            len(xi)
        except TypeError:
            xi = [xi]
            yi = [yi]
            countrate = [countrate]

        inum = np.arange(len(xi))
        data = np.array([inum, xi, yi, countrate]).T
        utils.write_to_file(filename, data, fmt=['%d', '%f', '%f', '%e'])
        print("Successfully wrote: {}".format(filename))


    def write_cat(self, filename, xarr, yarr):
        '''
        Write out star catalog in real pixs
        '''
        coords = np.array([xarr, yarr]).T
        try:
            utils.write_to_file(filename, coords, fmt=['%d', '%d'])
        except AttributeError:
            utils.write_to_file(filename, coords)
        print("Successfully wrote: {}".format(filename))


    ### Put it all together
    def setup_step(self, nx, ny, nramps, tcds, step, yoffset=0, h=64, overlap=8,
                   nstrips=None):
        '''
        Set up attributes and basic arrays for ID, acquisitions 1 or 2, and TRK:
        ID:
        nx, ny = 2048 (or size of truth image)
        nramps = 2
        nstrips = [32,33,34,35,36,37,39,40,42] for overlap = [0,2,4,6,8,10,12,14,16,18]

        Acq 1:
        nx, ny = 128
        nramps = 6
        ACQ1 = repeat 6x(reset, drop, read, drop, read)

        Acq 2:
        nx, ny = 32
        nramps = 5
        ACQ2 = repeat 5x(reset, drop, read, drop, drop, drop, read, drop)

        TRK:
        nx, ny = 32
        nramps = a large number (i.e. 5000+)
        '''

        self.nx = nx
        self.ny = ny
        self.nramps = nramps
        self.nz = self.nreads * self.nramps

        self.step = step

        if self.step == 'ID':
            self.yoffset = yoffset
            self.h = h
            self.overlap = overlap
            if nstrips is None:
                nstrips_arr = [32, 33, 34, 35, 36, 37, 39, 40, 42]
                self.nstrips = nstrips_arr[overlap/2]
            else:
                self.nstrips = nstrips

        else:
            self.input_im = create_im_subarray(self.input_im, self.xgs,
                                               self.ygs, self.nx, self.ny)

        self.time_normed_im = self.input_im * tcds


    def create_arrays(self, x, y, acqNum=None, cds=True):
        '''
        Create the necessary arrays:
        bias
        arr (noisy sky image with correct reads and ramps)

        NOTE: Include an acquisition number ("acqNum") for acquisition
        NOTE: For acquisition, x,y should be the coordinates of the guide star
        '''
<<<<<<< HEAD

        self.bias = getbias.getbias(self.guider, self.nreads, self.nramps,
                                    self.nx, self.ny, x_gs=x, y_gs=y,
                                    bzp=self.biasZeroPt, bktc=self.biasKTC,
                                    bp=self.biasPed, data_path=self.data_path)
        self.image = self.create_noisy_sky(self.bias, self.time_normed_im,
                                           self.poissonNoise, acqNum)
=======
        self.bias = getbias.getbias(self.guider, self.nreads,
                                    self.nramps, self.nx, self.ny,
                                    self.biaszeropt, self.biasktc, self.biasped)
        self.image = self.create_noisy_sky(self.bias, self.sky,
                                           self.poissonnoise, acqNum)
>>>>>>> e6f531bb

        if cds:
            self.cds = create_cds_image(self.image)

        if self.step == 'ID':
            self.strips = self.create_strips(self.image)

    def write_out_files(self, x, y, countrate, acqNum=''):
        '''
        Create **all** the files and images needs for ID & ACQ
        Requires: time_normed_im, x,y,countrate,bias,idarr

        ID & ACQ:
        <name>_G<guider>_<step>sky.fits :   fits file of they time_normed_im array

        <name>_G<guider>_<step>.stc :       list of x, y, and countrate for the guide
                                            and reference stars
        <name>_G<guider>_<step>bias.fits :  fits file of the bias cube for ID

        <name>_G<guider>_<step>cds.fits :

        ID Only:
        <name>_G<guider>_<step>.gssscat :   list of x and y coordinates of the guide
                                            and reference stars
        <name>_G<guider><step>ff.fits :     fits cube of the sky with added bias and noise
                                            to simulate the read and ramp cycle for ID
        <name>_G<guider>_<step>strips.fits : fits cube of overlaping strips cut
                                             from arr

        ACQ Only:
        <name>_G<guider>_<step><acqnum>.cat :   list of x and y coordinates of the guide
                                            and reference stars
        <name>_G<guider><step><acqnum>.fits :   fits cube of the sky with added bias and noise
                                            to simulate the read and ramp cycle for ID
        '''
        ## STScI only files - mostly just for quick checks of the data
        log.info('Baseline {}'.format(np.max(self.time_normed_im)))

        # Sky imge
        filename_sky = os.path.join(self.out_dir,
                                    'stsci',
                                    '{}_G{}_{}{}sky.fits'.format(self.root,
                                                                 self.guider,
                                                                 self.step,
                                                                 acqNum))
        utils.write_fits(filename_sky, self.time_normed_im)

        # STC files using offset, rotated catalog
        filename_stc = os.path.join(self.out_dir,
                                    'stsci',
                                    '{}_G{}_{}{}.stc'.format(self.root,
                                                             self.guider,
                                                             self.step,
                                                             acqNum))
        self.write_stc(filename_stc, x, y, countrate)

        # Bias image
        filename_bias = os.path.join(self.out_dir,
                                     'stsci',
                                     '{}_G{}_{}{}bias.fits'.format(self.root,
                                                                   self.guider,
                                                                   self.step,
                                                                   acqNum))
        utils.write_fits(filename_bias, self.bias)

        # Create CDS image
        filename_cds = os.path.join(self.out_dir,
                                    'stsci',
                                    '{}_G{}_{}{}cds.fits'.format(self.root,
                                                                 self.guider,
                                                                 self.step,
                                                                 acqNum))
        utils.write_fits(filename_cds, self.cds)

        if self.step == 'ID':
            ## STScI only files - mostly just for quick checks of the data
            # Star catalog in real pixs
            filename_starcat = os.path.join(self.out_dir,
                                            'stsci',
                                            '{}_G{}_{}.gssscat'.format(self.root,
                                                                       self.guider,
                                                                       self.step))
            self.write_cat(filename_starcat, self.xarr, self.yarr)

            # Create ff fits file
            filename_ff = os.path.join(self.out_dir,
                                       'stsci',
                                       '{}_G{}_{}ff.fits'.format(self.root,
                                                                 self.guider,
                                                                 self.step))
            utils.write_fits(filename_ff, np.uint16(self.image))

            ## DHAS file
            # Extract strips from ff img
            filename_id_strips = os.path.join(self.out_dir,
                                              'dhas',
                                              '{}_G{}_{}strips.fits'.format(self.root,
                                                                            self.guider,
                                                                            self.step))
            # Write to strips to fits file
            filename_hdr = os.path.join(DATA_PATH,
                                        'newG{}magicHdrImg.fits'.format(self.guider))
            dummy_data, hdr0 = fits.getdata(filename_hdr, header=True)
            utils.write_fits(filename_id_strips, self.strips, header=hdr0)

            ## Gound system file
            convert_fits_to_dat(filename_id_strips, self.step,
                                os.path.join(self.out_dir, 'ground_system'))

        elif self.step == 'ACQ':
            ## STScI only files - mostly just for quick checks of the data
            # star catalog in real pixs
            filename_starcat = os.path.join(self.out_dir,
                                            'stsci',
                                            '{}_G{}_{}{}.cat'.format(self.root,
                                                                     self.guider,
                                                                     self.step,
                                                                     acqNum))
            self.write_cat(filename_starcat, self.xgs, self.ygs)

            ## DHAS file
            # Noisy sky acquisition fits images
            filename_noisy_sky = os.path.join(self.out_dir,
                                              'dhas',
                                              '{}_G{}_{}{}.fits'.format(self.root,
                                                                        self.guider,
                                                                        self.step,
                                                                        acqNum))
            utils.write_fits(filename_noisy_sky, np.uint16(self.image))

            ## Gound system file
            convert_fits_to_dat(filename_noisy_sky, self.step,
                                os.path.join(self.out_dir, 'ground_system'))

        else:
            pass

#-------------------------------------------------------------------------------
def convert_fits_to_dat(infile, obsmode, out_dir, root=None):
    '''
    Convert a .fits file to a .dat file for use on the ground system

    If 'infile' is an array, provide 'root'.

    Parameters
    ----------
    infile: str, array-like
        Can be a str (implies that this is a .fits file) or an array/cube
    obsmode: str
        The mode of image (i.e. 'PSF', 'CAL', 'TRK', 'ACQ'/'ACQ1'/'ACQ2', or 'ID')
    outfile: str
        Where to save the file
    root: str
        If infile is array-like, please provide the root image name
    '''

    obsmode = obsmode.upper()

    if isinstance(infile, str):
        data = fits.getdata(infile)

        filename = infile.split('/')[-1]
        root = filename.split('.')[0]
    else:
        root = '{}_{}'.format(root, obsmode)

    outfile = '{}.dat'.format(root)
    #data = swap_if_little_endian(data)
    fl = data.flatten()

    if (obsmode == 'PSF') or (obsmode == 'TRK'):
        # ascii float format
        f = '{:16.7e} '

    elif (obsmode == 'ID') or (obsmode == 'ACQ1') or (obsmode == 'ACQ2') or \
         (obsmode == 'ACQ') or (obsmode == 'CAL'):
        # ascii hex dat format
        f = '{:04X} '

    else:
        log.error("Observation mode not recognized. Returning.")

    with open(os.path.join(out_dir, outfile), 'w') as file_out:
        for d in fl.astype(np.uint16):
            file_out.write(f.format(d))

    print("Successfully wrote: {}".format(os.path.join(out_dir, outfile)))
    return
#-------------------------------------------------------------------------------
def create_cds_image(arr):
    '''
    Create CDS image: Subtract the first read from the second read.
    '''
    return arr[1::2]-arr[:-1:2]

def display(image, ind=0, vmin=None, vmax=None, xarr=None, yarr=None):
    '''
    Display an image array. If the array is a cube, specify the index to
    look at using 'ind'. If you want to add a scatter plot of PSF centers,
    use add_coords=True and pass in x and y (Note: This only works for full
    frame images for the time being).
    '''
    if image.ndim == 3:
        img = image[ind]
    else:
        img = np.copy(image)

    plt.clf()
    plt.imshow(img, cmap='Greys_r', norm=LogNorm(), vmin=vmin, vmax=vmax)

    if xarr and yarr:
        plt.scatter(xarr, yarr, color='white')
    else:
        plt.colorbar()

    plt.show()

### Arrays and array manipulation
def add_jitter(cube, total_shift=3):
    '''
    Add random single pixel jitter

    VERY rudimentary. Uses np.roll so images look kind of funny.
    '''
    cube2 = np.zeros_like(cube)
    for i, img in enumerate(cube):
        # This will generate a random integer up to the total_shift
        shift = np.random.randint(total_shift+1)
        cube2[i] = np.roll(img, shift)

    return cube2

def create_im_subarray(image, x, y, nx, ny, show_fig=False):
    '''
    Based on the array size given by nx and ny, created a subarray around
    the guide star.
    '''

    img = np.copy(image)
    if (nx % 2 == 1):
        x1 = int(x) - (nx / 2 + 1)
        y1 = int(y) - (ny / 2 + 1)
    else:
        x1 = int(x) - nx / 2
        y1 = int(y) - ny / 2

    x2 = int(x) + nx / 2
    y2 = int(y) + ny / 2

    img = img[y1:y2, x1:x2]

    if show_fig:
        plt.figure()
        plt.imshow(img, cmap='Greys_r')
        plt.show()

    return img

def correct_image(image, upper_threshold=65000, upper_limit=65000):
    '''
    Correct image for negative and saturated pixels
    '''
    img = np.copy(image)
    img[img < 0] = 0            # neg pixs -> 0
    img[img >= upper_threshold] = upper_limit    # sat'd pixs -> 65K
    img[np.isfinite(img) == 0] = 0

    return img


def add_background(array, nx, ny, nz):
    '''
    Add background to array
    '''
    try:
        array += 500 + 10. * np.random.standard_normal((nz, ny, nx))
    except NameError:
        array = 500 + 10. * np.random.standard_normal((nz, ny, nx))

    return array

#-------------------------------------------------------------------------------
#-------------------------------------------------------------------------------
def run_id(image, guider, root, out_dir=None, interactive=False):

    '''
    Create an ID object and create all necessary files to fun the ID simulation
    in DHAS. Also creates CECIL proc file. Returns ID object.
    '''
    # ID
    id0 = FGS(image, guider, root, out_dir)
    id0.setup_step(2048, 2048, 2, tcds=TCDSID, step='ID')
    log.info("Step: {}".format(id0.step))
<<<<<<< HEAD
    id0.create_arrays(id0.xgs, id0.ygs, acqNum=None)
    id0.write_out_files(id0.x, id0.y, id0.countrate)
=======
    id0.create_arrays(id0.xarr, id0.yarr, acqNum=None)
    id0.write_out_files(id0.xarr, id0.yarr, id0.countrate)
>>>>>>> e6f531bb

    # Make CECIL proc file
    Mkproc(guider, root, id0.xarr, id0.yarr, id0.countrate, step='ID',
           out_dir=out_dir)

    if interactive:
        return id0


def run_acq(image, guider, root, out_dir=None, interactive=False):
    '''
    Creates two ACQ objects (for acquisitions #1 and #2) and create all necessary
    files to fun the ACQ simulation in DHAS. Also creates CECIL proc file.
    Returns ACQ1 and ACQ2 objects.
    '''
    # Acquisition #1
<<<<<<< HEAD
    acq1 = FGS(im, guider, root, out_dir)
    acq1.setup_step(nx=128, ny=128, nramps=6, tcds=acq1.tcdsACQ1, step='ACQ')
    log.info("Step: {}".format(acq1.step))
    acq1.create_arrays(acq1.xgs, acq1.ygs, acqNum=1)
    acq1.write_out_files(acq1.xgs - (acq1.nx / 2.), acq1.ygs - (acq1.ny / 2.),
                         acq1.countrategs, acqNum=1)

    # Acquistion #2
    acq2 = FGS(im, guider, root, out_dir)
    acq2.setup_step(nx=32, ny=32, nramps=5, tcds=acq2.tcdsACQ2, step='ACQ')
    acq2.create_arrays(acq2.xgs, acq2.ygs, acqNum=2)
    acq2.write_out_files(acq2.xgs - (acq2.nx / 2.), acq2.ygs - (acq2.ny / 2.),
=======
    acq1 = FGS(image, guider, root, out_dir)
    acq1.setup_step(nx=128, ny=128, nramps=6, tcds=TCDSACQ1, step='ACQ')
    log.info("Step: {}".format(acq1.step))
    acq1.create_arrays(acq1.xgs, acq1.ygs, acqNum=1)
    acq1.write_out_files(acq1.xgs-(acq1.nx/2.), acq1.ygs-(acq1.ny/2.),
                         acq1.countrategs, acqNum=1)

    # Acquistion #2
    acq2 = FGS(image, guider, root, out_dir)
    acq2.setup_step(nx=32, ny=32, nramps=5, tcds=TCDSACQ2, step='ACQ')
    acq2.create_arrays(acq2.xgs, acq2.ygs, acqNum=2)
    acq2.write_out_files(acq2.xgs-(acq2.nx/2.), acq2.ygs-(acq2.ny/2.),
>>>>>>> e6f531bb
                         acq2.countrategs, acqNum=2)

    # Make CECIL proc file
    Mkproc(guider, root, acq1.xgs, acq1.ygs, acq1.countrategs, step='ACQ',
           out_dir=out_dir)

    if interactive:
        return acq1, acq2

def run_trk(image, guider, root, num_frames, out_dir=None, jitter=True, interactive=False):
    '''
    Create a TRK object and create all necessary files to fun the TRK simulation
    in DHAS. Returns TRK object.
    '''
    if num_frames is None:
        num_frames = 5000
    trk = FGS(image, guider, root, out_dir)
    trk.setup_step(nx=32, ny=32, nramps=num_frames, tcds=TCDSTRK, step='TRK')
    log.info("Step: {}".format(trk.step))
    trk.create_arrays(trk.xgs, trk.ygs, cds=False)

    if jitter:
<<<<<<< HEAD
        trk.image = add_jitter(trk.image, trk.xgs, trk.ygs, trk.nx, trk.ny,
                               total_shift=1)
=======
        trk.image = add_jitter(trk.image, total_shift=1)
>>>>>>> e6f531bb

    filename_noisy_sky = os.path.join(trk.out_dir,
                                      'dhas', '{}_G{}_{}.fits'.format(trk.root,
                                                                      trk.guider,
                                                                      trk.step))
    utils.write_fits(filename_noisy_sky, np.uint16(trk.image))

    if interactive:
        return trk

<<<<<<< HEAD
def create_LOSTRK(im, guider, root, nx, ny, out_dir=None, interactive=False):
    trk = FGS(im, guider, root, out_dir)
    trk.nreads = 1  # want only single frame image
    trk.setup_step(nx, ny, nramps=1, tcds=trk.tcdsTRK, step='TRK')
=======
def create_lostrk(image, guider, root, nx, ny, out_dir=None):
    trk = FGS(image, guider, root, out_dir)
    trk.nreads = 1 #want only single frame image
    trk.setup_step(nx, ny, nramps=1, tcds=TCDSTRK, step='TRK')
>>>>>>> e6f531bb
    trk.create_arrays(trk.xgs, trk.ygs, cds=False)

    # This is a ground system file, but needs to be in .dat format
    filename_noisy_sky = os.path.join(trk.out_dir,
                                      'dhas',
                                      '{}_G{}_LOS{}.fits'.format(trk.root,
                                                                 trk.guider,
                                                                 trk.step))
    utils.write_fits(filename_noisy_sky, trk.image)

<<<<<<< HEAD
    # Ground system file
    convert_fits_to_dat(filename_noisy_sky, trk.step,
                        os.path.join(trk.out_dir, 'ground_system'))
=======
    ## Gound system file
    convert_fits_to_dat(filename_noisy_sky, trk.step, os.path.join(trk.out_dir,
                                                                   'ground_system'))
>>>>>>> e6f531bb


def run_all(im, guider, root, num_frames=None, out_dir=None,
            jitter=True):
    # Not interatctive!!
    run_id(im, guider, root, out_dir, nref)
    run_acq(im, guider, root, out_dir)
    run_trk(im, guider, root, num_frames, out_dir, jitter)<|MERGE_RESOLUTION|>--- conflicted
+++ resolved
@@ -35,17 +35,6 @@
                  guide_star_coords=None, reg_file=None, overlap=0, biasZeroPt=True,
                  biasKTC=True, biasPed=True, poissonNoise=True, background=False,
                  SCdrift=False):
-<<<<<<< HEAD
-
-
-        # DEFINE ALL NECESSARY CONSTANTS
-        self.tcdsID = 0.338    # neil 18 may 12
-        self.tcdsACQ1 = 0.3612 # 20 apr 17 keira # 1cds time = 2*(128*128*10.e-6) = 0.32768s
-        self.tcdsACQ2 = 0.0516 # 20 apr 17 keira brooks # 2cds time = 4*(32*32*10e-6) = 0.04096s
-        self.tcdsTRK = 0.0256  # neil 18 may 12
-        self.tcdsFG = 0.0512   # neil 18 may 12
-=======
->>>>>>> e6f531bb
 
         self.nreads = 2
 
@@ -122,10 +111,6 @@
         self.ygs = self.yarr[gs_ind]
         self.countrategs = self.countrate[gs_ind]
         log.info('Coordinates of Guide Star: x={0}, y={1}'.format(self.xgs, self.ygs))
-<<<<<<< HEAD
-=======
-
->>>>>>> e6f531bb
 
     def create_noisy_sky(self, bias, time_normed_im, poissonNoise=True, acqNum=None):
 
@@ -134,45 +119,25 @@
         There is only an added poissonfactor for ACQ2.
         PoissonNoise should always be set to True for ID.
         '''
-        ### 4/24 NEED TO CHECK THIS SECTION
 
         if self.step == 'ACQ':
             time_normed_im = 2. * time_normed_im  # Is this still necessary?
 
-<<<<<<< HEAD
-        im = np.copy(bias)
-
-        # Add (increasing) poisson noise + data to each read in a ramp
+        image = np.copy(bias)
+
         if poissonNoise:
+            # Add (increasing) poisson noise + data to each read in a ramp
             for ireads in range(self.nreads):
-                im[ireads::(self.nreads)] += (ireads + 1) * np.random.poisson(time_normed_im)
-
-        # Add (increasing) data to each read in a ramp
+                image[ireads::(self.nreads)] += (ireads + 1) * np.random.poisson(time_normed_im)
+
         else:
+            # Add (increasing) data to each read in a ramp
             for ireads in range(self.nreads):
-                im[ireads::(self.nreads)] += (ireads + 1) * time_normed_im
-
-        im = correct_image(im)
-
-        return im
-=======
-        image = np.copy(bias)
-        if poissonNoise:
-            for ireads in range(self.nreads):
-                image[ireads::(self.nreads)] += (ireads + 1) * 0.25 * \
-                                             np.random.poisson(poissonfactor * time_normed_im)
-        else:
-            for ireads in range(self.nreads):
-                image[ireads::(self.nreads)] += (ireads + 1) * poissonfactor * time_normed_im
->>>>>>> e6f531bb
+                image[ireads::(self.nreads)] += (ireads + 1) * time_normed_im
 
         image = correct_image(image)
-
-<<<<<<< HEAD
-=======
         return image
 
->>>>>>> e6f531bb
     def create_strips(self, arr):
         '''
         Create the ID strips fits image to be passed into DHAS
@@ -183,11 +148,7 @@
             for iz in range(self.nz):
                 y1 = i * (self.h - self.overlap) + self.yoffset
                 y2 = y1 + self.h
-<<<<<<< HEAD
                 strips[nn] = arr[iz, y1:y2]
-=======
-                strips[nn] = arr[iz, y1:y2, :]
->>>>>>> e6f531bb
                 nn += 1
 
         # Make sure the data is between 0 and 65,000 counts and are finite numbers
@@ -196,7 +157,7 @@
 
         return strips
 
-    ### Write out files
+    # Write out files
     def write_stc(self, filename, xarr, yarr, countrate):
         """
         Write out stc files using offset, rotated catalog
@@ -215,7 +176,6 @@
         utils.write_to_file(filename, data, fmt=['%d', '%f', '%f', '%e'])
         print("Successfully wrote: {}".format(filename))
 
-
     def write_cat(self, filename, xarr, yarr):
         '''
         Write out star catalog in real pixs
@@ -227,8 +187,7 @@
             utils.write_to_file(filename, coords)
         print("Successfully wrote: {}".format(filename))
 
-
-    ### Put it all together
+    # Put it all together
     def setup_step(self, nx, ny, nramps, tcds, step, yoffset=0, h=64, overlap=8,
                    nstrips=None):
         '''
@@ -276,7 +235,6 @@
 
         self.time_normed_im = self.input_im * tcds
 
-
     def create_arrays(self, x, y, acqNum=None, cds=True):
         '''
         Create the necessary arrays:
@@ -286,21 +244,12 @@
         NOTE: Include an acquisition number ("acqNum") for acquisition
         NOTE: For acquisition, x,y should be the coordinates of the guide star
         '''
-<<<<<<< HEAD
 
         self.bias = getbias.getbias(self.guider, self.nreads, self.nramps,
-                                    self.nx, self.ny, x_gs=x, y_gs=y,
-                                    bzp=self.biasZeroPt, bktc=self.biasKTC,
-                                    bp=self.biasPed, data_path=self.data_path)
+                                    self.nx, self.ny, bzp=self.biasZeroPt,
+                                    bktc=self.biasKTC, bp=self.biasPed)
         self.image = self.create_noisy_sky(self.bias, self.time_normed_im,
                                            self.poissonNoise, acqNum)
-=======
-        self.bias = getbias.getbias(self.guider, self.nreads,
-                                    self.nramps, self.nx, self.ny,
-                                    self.biaszeropt, self.biasktc, self.biasped)
-        self.image = self.create_noisy_sky(self.bias, self.sky,
-                                           self.poissonnoise, acqNum)
->>>>>>> e6f531bb
 
         if cds:
             self.cds = create_cds_image(self.image)
@@ -594,13 +543,8 @@
     id0 = FGS(image, guider, root, out_dir)
     id0.setup_step(2048, 2048, 2, tcds=TCDSID, step='ID')
     log.info("Step: {}".format(id0.step))
-<<<<<<< HEAD
-    id0.create_arrays(id0.xgs, id0.ygs, acqNum=None)
-    id0.write_out_files(id0.x, id0.y, id0.countrate)
-=======
     id0.create_arrays(id0.xarr, id0.yarr, acqNum=None)
     id0.write_out_files(id0.xarr, id0.yarr, id0.countrate)
->>>>>>> e6f531bb
 
     # Make CECIL proc file
     Mkproc(guider, root, id0.xarr, id0.yarr, id0.countrate, step='ID',
@@ -617,33 +561,19 @@
     Returns ACQ1 and ACQ2 objects.
     '''
     # Acquisition #1
-<<<<<<< HEAD
-    acq1 = FGS(im, guider, root, out_dir)
-    acq1.setup_step(nx=128, ny=128, nramps=6, tcds=acq1.tcdsACQ1, step='ACQ')
+    acq1 = FGS(image, guider, root, out_dir)
+    acq1.setup_step(nx=128, ny=128, nramps=6, tcds=TCDSACQ1, step='ACQ')
     log.info("Step: {}".format(acq1.step))
     acq1.create_arrays(acq1.xgs, acq1.ygs, acqNum=1)
     acq1.write_out_files(acq1.xgs - (acq1.nx / 2.), acq1.ygs - (acq1.ny / 2.),
                          acq1.countrategs, acqNum=1)
 
     # Acquistion #2
-    acq2 = FGS(im, guider, root, out_dir)
-    acq2.setup_step(nx=32, ny=32, nramps=5, tcds=acq2.tcdsACQ2, step='ACQ')
-    acq2.create_arrays(acq2.xgs, acq2.ygs, acqNum=2)
-    acq2.write_out_files(acq2.xgs - (acq2.nx / 2.), acq2.ygs - (acq2.ny / 2.),
-=======
-    acq1 = FGS(image, guider, root, out_dir)
-    acq1.setup_step(nx=128, ny=128, nramps=6, tcds=TCDSACQ1, step='ACQ')
-    log.info("Step: {}".format(acq1.step))
-    acq1.create_arrays(acq1.xgs, acq1.ygs, acqNum=1)
-    acq1.write_out_files(acq1.xgs-(acq1.nx/2.), acq1.ygs-(acq1.ny/2.),
-                         acq1.countrategs, acqNum=1)
-
-    # Acquistion #2
     acq2 = FGS(image, guider, root, out_dir)
     acq2.setup_step(nx=32, ny=32, nramps=5, tcds=TCDSACQ2, step='ACQ')
     acq2.create_arrays(acq2.xgs, acq2.ygs, acqNum=2)
-    acq2.write_out_files(acq2.xgs-(acq2.nx/2.), acq2.ygs-(acq2.ny/2.),
->>>>>>> e6f531bb
+    acq2.write_out_files(acq2.xgs - (acq2.nx / 2.), acq2.ygs - (acq2.ny / 2.),
+
                          acq2.countrategs, acqNum=2)
 
     # Make CECIL proc file
@@ -666,12 +596,7 @@
     trk.create_arrays(trk.xgs, trk.ygs, cds=False)
 
     if jitter:
-<<<<<<< HEAD
-        trk.image = add_jitter(trk.image, trk.xgs, trk.ygs, trk.nx, trk.ny,
-                               total_shift=1)
-=======
         trk.image = add_jitter(trk.image, total_shift=1)
->>>>>>> e6f531bb
 
     filename_noisy_sky = os.path.join(trk.out_dir,
                                       'dhas', '{}_G{}_{}.fits'.format(trk.root,
@@ -682,17 +607,11 @@
     if interactive:
         return trk
 
-<<<<<<< HEAD
-def create_LOSTRK(im, guider, root, nx, ny, out_dir=None, interactive=False):
-    trk = FGS(im, guider, root, out_dir)
-    trk.nreads = 1  # want only single frame image
-    trk.setup_step(nx, ny, nramps=1, tcds=trk.tcdsTRK, step='TRK')
-=======
+
 def create_lostrk(image, guider, root, nx, ny, out_dir=None):
     trk = FGS(image, guider, root, out_dir)
-    trk.nreads = 1 #want only single frame image
+    trk.nreads = 1  #want only single frame image
     trk.setup_step(nx, ny, nramps=1, tcds=TCDSTRK, step='TRK')
->>>>>>> e6f531bb
     trk.create_arrays(trk.xgs, trk.ygs, cds=False)
 
     # This is a ground system file, but needs to be in .dat format
@@ -703,16 +622,9 @@
                                                                  trk.step))
     utils.write_fits(filename_noisy_sky, trk.image)
 
-<<<<<<< HEAD
-    # Ground system file
-    convert_fits_to_dat(filename_noisy_sky, trk.step,
-                        os.path.join(trk.out_dir, 'ground_system'))
-=======
     ## Gound system file
     convert_fits_to_dat(filename_noisy_sky, trk.step, os.path.join(trk.out_dir,
                                                                    'ground_system'))
->>>>>>> e6f531bb
-
 
 def run_all(im, guider, root, num_frames=None, out_dir=None,
             jitter=True):
