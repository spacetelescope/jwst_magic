'''
Apply different types of bias
'''
# STDLIB
import os

# THIRD PARTY
import numpy as np
from astropy.io import fits

#LOCAL
from .. import utils

FSW_PATH = os.path.dirname(os.path.realpath(__file__))
PACKAGE_PATH = os.path.split(FSW_PATH)[0]
DATA_PATH = os.path.join(PACKAGE_PATH, 'data')
BIASZERO_G1 = fits.getdata(os.path.join(DATA_PATH,
                                        'g1bias0.fits'))
BIASZERO_G2 = fits.getdata(os.path.join(DATA_PATH,
                                        'g2bias0.fits'))

def getbias(guider, xcoord, ycoord, nreads, nramps, imgsize):
    """
    For ID: nreads = 2, nramps = 2, nx = 2048, ny = 2048
    For acquisition 1: nreads = 2, nramps = 6, nx, ny = 128, 128
    For acquisition 2: nreads = 2, nramps = 5, nx, ny = 32, 32
    """
    if int(guider) == 1:
        bias0 = np.copy(BIASZERO_G1)
    elif int(guider) == 2:
        bias0 = np.copy(BIASZERO_G2)
    else:
<<<<<<< HEAD
        raise StandardError("Do not recognize guider {}. Exiting.".format(guider))
=======
        raise ValueError("Guider {} not recognized.".format(guider))
>>>>>>> a380cc53

    if imgsize == 2048:
        xlow, ylow = 0, 0
        xhigh, yhigh = imgsize, imgsize

    else:
        xlow = int(np.fix(xcoord) - imgsize / 2)
        xhigh = int(np.fix(xcoord) + imgsize / 2)
        ylow = int(np.fix(ycoord) - imgsize / 2)
        yhigh = int(np.fix(ycoord) + imgsize / 2)

    bias = np.zeros((nramps * nreads, imgsize, imgsize))

    ## 0th read bias structure
    bias += bias0[xlow:xhigh, ylow:yhigh]
    bias = utils.correct_image(bias, upper_threshold=40000., upper_limit=10000.)

    ## KTC imprints at reset
    ktc = 10. * np.random.random_sample((nramps, imgsize, imgsize))
    ktc_full = np.repeat(ktc, nreads, axis=0) #repeat the KTC for all reads
    bias += ktc_full


    # # Pedestal imprints at reset (uniform within each ramp) - - - - - - - - - -
    # if imgsize == 2048: #for full frame images - ID
    #     pedestal = np.zeros((nramps * nreads, 2048, 2048)) #Create the full frame pedestal image
    #     for i in range(nramps * nreads):
    #         pedestal[i, :, 0:511] = np.fix(np.round(25 * np.random.random_sample()))
    #         pedestal[i, :, 512:1023] = np.fix(np.round(25 * np.random.random_sample()))
    #         pedestal[i, :, 1024:1535] = np.fix(np.round(25 * np.random.random_sample()))
    #         pedestal[i, :, 1536:2047] = np.fix(np.round(25 * np.random.random_sample()))

    # # For subarrays
    # else:
    #     # Determine if subarray spans multiple pedestals:
    #     spanning = False
    #     for border in [512, 1024, 1536]:
    #         if (border - imgsize) < xlow < border:
    #             spanning = border

    #     # If subarray spans multiple pedestals:
    #     if type(spanning) == int:
    #         pedestal = np.zeros((nramps * nreads, imgsize, imgsize))

    #         # Determine transition x value
    #         xborder = spanning - 1 - xlow

    #         ped_noise = np.fix(25 * np.random.standard_normal(size=(nramps, 2)))
    #         for iramp, ped in zip(range(nramps), ped_noise):
    #             pedestal[iramp * nreads:(iramp + 1) * nreads, :, :xborder] = ped[0]
    #             pedestal[iramp * nreads:(iramp + 1) * nreads, :, xborder:] = ped[1]

    #     # Else if subarray is completely within just one pedestal:
    #     elif not spanning:
    #         ped_noise = np.zeros((nramps, 1, 1))
    #         ped_noise[:, 0, 0] = np.fix(25 * np.random.standard_normal(size=nramps))

    #         # Resize array to match pedestal array
    #         pedestal = np.repeat(ped_noise, imgsize, axis=1)
    #         pedestal = np.repeat(pedestal, imgsize, axis=2)
    #         pedestal = np.repeat(pedestal, nreads, axis=0)

    # bias += pedestal

    ## rectify bias img
    bias = utils.correct_image(bias, upper_limit=0) #set any saturated pixels to zero
    bias.astype(np.uint16)

    return bias<|MERGE_RESOLUTION|>--- conflicted
+++ resolved
@@ -30,11 +30,7 @@
     elif int(guider) == 2:
         bias0 = np.copy(BIASZERO_G2)
     else:
-<<<<<<< HEAD
-        raise StandardError("Do not recognize guider {}. Exiting.".format(guider))
-=======
         raise ValueError("Guider {} not recognized.".format(guider))
->>>>>>> a380cc53
 
     if imgsize == 2048:
         xlow, ylow = 0, 0
