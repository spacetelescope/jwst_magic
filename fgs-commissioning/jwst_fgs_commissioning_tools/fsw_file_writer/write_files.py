# STDLIB
import os

# THIRD PARTY
from astropy.io import fits
import numpy as np

# LOCAL
from jwst_fgs_commissioning_tools import log, utils, coordinate_transforms
from jwst_fgs_commissioning_tools.fsw_file_writer import mkproc

FSW_PATH = os.path.dirname(os.path.realpath(__file__))
PACKAGE_PATH = os.path.split(FSW_PATH)[0]
OUT_PATH = os.path.split(PACKAGE_PATH)[0]  # Location of out/ and logs/ directory
DATA_PATH = os.path.join(PACKAGE_PATH, 'data')

def write_all(obj):
    '''
    Create **all** the files and images needs for ID & ACQ
    Requires: time_normed_im, step, x, y, countrate, bias, idarr

    ID & ACQ:
    <name>_G<guider>_<step>sky.fits :   fits file of they time_normed_im array

    <name>_G<guider>_<step>.stc :       list of x, y, and countrate for the guide
                                        and reference stars
    <name>_G<guider>_<step>bias.fits :  fits file of the bias cube for ID

    <name>_G<guider>_<step>cds.fits :

    ID Only:
    <name>_G<guider>_<step>.gssscat :   list of x and y coordinates of the guide
                                        and reference stars
    <name>_G<guider><step>ff.fits :     fits cube of the sky with added bias and noise
                                        to simulate the read and ramp cycle for ID
    <name>_G<guider>_<step>strips.fits : fits cube of overlaping strips cut
                                         from arr

    ACQ Only:
    <name>_G<guider>_<step>.cat :   list of x and y coordinates of the guide
                                        and reference stars
    <name>_G<guider><step>.fits :   fits cube of the sky with added bias and noise
                                        to simulate the read and ramp cycle for ID
    '''
<<<<<<< HEAD
    # STScI only files - mostly just for quick checks of the data
    log.info('Baseline {}'.format(np.max(obj.time_normed_im)))

=======
    ## STScI only files - mostly just for quick checks of the data
>>>>>>> 3b50b801
    # Sky imge
    filename_sky = os.path.join(obj.out_dir,
                                'stsci',
                                '{}_G{}_{}sky.fits'.format(obj.root,
                                                           obj.guider,
                                                           obj.step))
    utils.write_fits(filename_sky, obj.time_normed_im)

    # STC files using offset, rotated catalog
    filename_stc = os.path.join(obj.out_dir,
                                'stsci',
                                '{}_G{}_{}.stc'.format(obj.root,
                                                       obj.guider,
                                                       obj.step))
    if obj.step == 'ACQ1' or obj.step == 'ACQ2':
        write_stc(filename_stc, obj.xarr - obj.imgsize // 2,
                  obj.yarr - obj.imgsize // 2, obj.countrate,
                  obj.guider)
    else:
        write_stc(filename_stc, obj.xarr, obj.yarr,
                  obj.countrate, obj.guider)

    # Bias image
    if obj.bias is not None:
        filename_bias = os.path.join(obj.out_dir,
                                     'stsci',
                                     '{}_G{}_{}bias.fits'.format(obj.root,
                                                                 obj.guider,
                                                                 obj.step))
        utils.write_fits(filename_bias, obj.bias)

    # Create CDS image
    if obj.cds is not None:
        filename_cds = os.path.join(obj.out_dir,
                                    'stsci',
                                    '{}_G{}_{}cds.fits'.format(obj.root,
                                                               obj.guider,
                                                               obj.step))
        utils.write_fits(filename_cds, obj.cds)

    if obj.step == 'ID':
        # STScI only files - mostly just for quick checks of the data
        # Star catalog in real pixs
        filename_starcat = os.path.join(obj.out_dir,
                                        'stsci',
                                        '{}_G{}_{}.gssscat'.format(obj.root,
                                                                   obj.guider,
                                                                   obj.step))
        write_cat(filename_starcat, obj.xarr, obj.yarr)

        # Create ff fits file
        filename_ff = os.path.join(obj.out_dir,
                                   'stsci',
                                   '{}_G{}_{}ff.fits'.format(obj.root,
                                                             obj.guider,
                                                             obj.step))
        utils.write_fits(filename_ff, np.uint16(obj.image))

        # DHAS file
        # Extract strips from ff img
        filename_id_strips = os.path.join(obj.out_dir,
                                          'dhas',
                                          '{}_G{}_{}strips.fits'.format(obj.root,
                                                                        obj.guider,
                                                                        obj.step))
        # Write to strips to fits file
        filename_hdr = os.path.join(DATA_PATH,
                                    'newG{}magicHdrImg.fits'.format(obj.guider))
        hdr0 = fits.getheader(filename_hdr, ext=0)
        utils.write_fits(filename_id_strips, obj.strips, header=hdr0)
        # Don't need to include the yoffset in the .prc IF the strips offset
        # parameter in DHAS is set to 12
        mkproc.Mkproc(obj.guider, obj.root, obj.xarr, obj.yarr, obj.countrate,
                      step='ID', out_dir=obj.out_dir)

        # Ground system file
        convert_fits_to_dat(filename_id_strips, obj.step,
                            os.path.join(obj.out_dir, 'ground_system'))

    elif obj.step == 'ACQ1' or obj.step == 'ACQ2':
        # STScI only files - mostly just for quick checks of the data
        # star catalog in real pixs
        filename_starcat = os.path.join(obj.out_dir,
                                        'stsci',
                                        '{}_G{}_{}.cat'.format(obj.root,
                                                               obj.guider,
                                                               obj.step))
        write_cat(filename_starcat, obj.xarr, obj.yarr)

        # DHAS file
        # Noisy sky acquisition fits images
        filename_noisy_sky = os.path.join(obj.out_dir,
                                          'dhas',
                                          '{}_G{}_{}.fits'.format(obj.root,
                                                                  obj.guider,
                                                                  obj.step))

        utils.write_fits(filename_noisy_sky, np.uint16(obj.image))

        if obj.step == 'ACQ1':
            mkproc.Mkproc(obj.guider, obj.root, obj.xarr, obj.yarr, obj.countrate,
                          step='ACQ', out_dir=obj.out_dir,
                          acq1_imgsize=obj.acq1_imgsize,
                          acq2_imgsize=obj.acq2_imgsize)

        # Ground system file
        convert_fits_to_dat(filename_noisy_sky, obj.step,
                            os.path.join(obj.out_dir, 'ground_system'))

    else:
        # DHAS file
        # Noisy sky acquisition fits images
        filename_image = os.path.join(obj.out_dir,
                                      'dhas',
                                      '{}_G{}_{}.fits'.format(obj.root,
                                                              obj.guider,
                                                              obj.step))

        utils.write_fits(filename_image, np.uint16(obj.image))
        # Ground system file
        convert_fits_to_dat(filename_image, obj.step,
                            os.path.join(obj.out_dir, 'ground_system'))

# ------------------------------------------------------------------------------
def convert_fits_to_dat(infile, obsmode, out_dir, root=None):
    '''
    Convert a .fits file to a .dat file for use on the ground system

    If 'infile' is an array, provide 'root'.

    Parameters
    ----------
    infile: str, array-like
        Can be a str (implies that this is a .fits file) or an array/cube
    obsmode: str
        The mode of image (i.e. 'PSF', 'CAL', 'TRK', 'ACQ'/'ACQ1'/'ACQ2', or 'ID')
    outfile: str
        Where to save the file
    root: str
        If infile is array-like, please provide the root image name
    '''

    obsmode = obsmode.upper()

    if isinstance(infile, str):
        data = fits.getdata(infile)

        filename = infile.split('/')[-1]
        root = filename.split('.')[0]
    else:
        root = '{}_{}'.format(root, obsmode)

    outfile = '{}.dat'.format(root)
    #data = swap_if_little_endian(data)
    flat = data.flatten()

    if (obsmode == 'PSF') or (obsmode == 'TRK') or (obsmode == 'LOSTRK'):
        # ascii float format
        fmt = '{:16.7e} '

    elif (obsmode == 'ID') or (obsmode == 'ACQ1') or (obsmode == 'ACQ2') or \
         (obsmode == 'ACQ') or (obsmode == 'CAL'):
        # ascii hex dat format
        fmt = '{:04X} '

    else:
        log.error("FSW File Writing: Observation mode not recognized. Returning.")

    with open(os.path.join(out_dir, outfile), 'w') as file_out:
        for dat in flat.astype(np.uint16):
            file_out.write(fmt.format(dat))

    print("Successfully wrote: {}".format(os.path.join(out_dir, outfile)))
    return

# Write out files
def write_stc(filename, xarr, yarr, countrate, guider):
    """
    Write out stc files using offset, rotated catalog
    """
    xia, yia = coordinate_transforms.Raw2DHAS(xarr, yarr, guider)
    xia = np.asarray(xia)
    yia = np.asarray(yia)
    countrate = np.asarray(countrate)

    inum = np.arange(len(xia))
    data = np.array([inum, xia, yia, countrate]).T

    utils.write_to_file(filename, data, fmt=['%d', '%f', '%f', '%e'])
    print("Successfully wrote: {}".format(filename))


def write_cat(filename, xarr, yarr):
    '''
    Write out star catalog in real pixs
    '''
    coords = np.array([xarr, yarr]).T
    try:
        utils.write_to_file(filename, coords, fmt=['%d', '%d'])
    except AttributeError:
        utils.write_to_file(filename, coords)
    print("Successfully wrote: {}".format(filename))<|MERGE_RESOLUTION|>--- conflicted
+++ resolved
@@ -42,14 +42,9 @@
     <name>_G<guider><step>.fits :   fits cube of the sky with added bias and noise
                                         to simulate the read and ramp cycle for ID
     '''
-<<<<<<< HEAD
+
     # STScI only files - mostly just for quick checks of the data
-    log.info('Baseline {}'.format(np.max(obj.time_normed_im)))
-
-=======
-    ## STScI only files - mostly just for quick checks of the data
->>>>>>> 3b50b801
-    # Sky imge
+    # Sky image
     filename_sky = os.path.join(obj.out_dir,
                                 'stsci',
                                 '{}_G{}_{}sky.fits'.format(obj.root,
