--- conflicted
+++ resolved
@@ -208,11 +208,8 @@
 
         # Set toggling
         self.cb_convert_im.toggled.connect(self.on_check_convertimage)
-<<<<<<< HEAD
-        mainGrid.addWidget(convertGroupBox, 7, 0, 5, 3)
-=======
         mainGrid.addWidget(convertGroupBox, 1, 0, 1, 2)
->>>>>>> 3b0d7207
+
 
         # ### Build the STAR SELECTION section ---------------------------------
         # If we want to use the star slection GUI
