--- conflicted
+++ resolved
@@ -82,21 +82,6 @@
         utils.ensure_dir_exists(out_dir_root)
 
         # Either convert provided NIRCam image to an FGS image...
-<<<<<<< HEAD
-        fgs_im = convert_image_to_raw_fgs.convert_im(image, guider, root,
-                                                     nircam=nircam,
-                                                     fgs_counts=fgs_counts,
-                                                     jmag=jmag,
-                                                     nircam_det=nircam_det,
-                                                     out_dir=out_dir)
-        log.info("*** Image Conversion COMPLETE ***")
-
-        if steps is None:
-            steps = ['ID', 'ACQ1', 'ACQ2', 'TRK', 'LOSTRK']
-
-        if bkgd_stars:
-            fgs_im = background_stars.add_background_stars(fgs_im, bkgd_stars, jmag, fgs_counts, guider)
-=======
         if convert_im:
             fgs_im = convert_image_to_raw_fgs.convert_im(image, guider, root,
                                                          nircam=nircam,
@@ -106,9 +91,8 @@
                                                          out_dir=out_dir)
             log.info("*** Image Conversion COMPLETE ***")
 
-            if bkgd_stars:
-                fgs_im = background_stars.add_background_stars(fgs_im, jmag, fgs_counts, guider)
->>>>>>> 3b0d7207
+        if bkgd_stars:
+            fgs_im = background_stars.add_background_stars(fgs_im, bkgd_stars, jmag, fgs_counts, guider)
 
         # create reg file
         if star_selection:
