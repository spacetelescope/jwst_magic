--- conflicted
+++ resolved
@@ -363,14 +363,10 @@
         inds = random.sample(range(num_psfs), n_select)
 
     nref = len(inds) - 1
-<<<<<<< HEAD
     if len(inds) == 0:
-        log.info('No guide star and no reference stars selected')
-    else:
-        log.info('1 guide star and {} reference stars selected'.format(nref))
-=======
-    log.info('Star Selection: 1 guide star and {} reference stars selected'.format(nref))
->>>>>>> 9838acd4
+        log.info('Star Selection: No guide star and no reference stars selected')
+    else:
+        log.info('Star Selection: 1 guide star and {} reference stars selected'.format(nref))
 
     segment_labels = match_psfs_to_segments(x, y)
     ALL_cols = create_cols_for_coords_counts(x, y, counts, val,
