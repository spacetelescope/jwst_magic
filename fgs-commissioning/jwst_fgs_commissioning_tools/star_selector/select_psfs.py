--- conflicted
+++ resolved
@@ -230,15 +230,9 @@
         matched_labels.append(labels[i_seg])
 
     if len(set(matched_labels)) != len(matched_labels) and global_alignment:
-<<<<<<< HEAD
-        log.warning('Could not accurately map labels to segments. This is an'+
-                     " issue only for the .prc re-writer.")
-=======
         log.warning('Could not accurately map labels to segments. It will not '
                     'be possible to run fsw_file_writer.rewrite_prc using the '
                     'ALLpsfs.txt file generated here.')
->>>>>>> 10b34beb
-        #raise ValueError('Could not accurately map labels to segments.')
 
     return matched_labels
 
