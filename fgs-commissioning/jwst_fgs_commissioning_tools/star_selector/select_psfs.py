--- conflicted
+++ resolved
@@ -400,11 +400,7 @@
 
 def create_reg_file(data, root, guider, in_file=None,
                     global_alignment=False, return_nref=False, testing=False,
-<<<<<<< HEAD
-                    out_dir=None, masterGUIapp=None):
-=======
-                    out_dir=None, logger_passed=False):
->>>>>>> a380cc53
+                    out_dir=None, masterGUIapp=None, logger_passed=False):
 
     if not logger_passed:
         utils.create_logger_from_yaml(__name__, root=root, level='DEBUG')
@@ -416,23 +412,18 @@
         # Any value above 65535 or below 0 will wrap when converted to uint16
         data = utils.correct_image(data, upper_threshold=65535, upper_limit=65535)
 
-<<<<<<< HEAD
-    else:
-        # If no .incat or reg file provided, create reg file with manual
-        # star selection using the SelectStarsGUI
-        cols, coords, nref, ALL_cols = manual_star_selection(data, global_alignment, testing, masterGUIapp)
-=======
         if in_file:
             # Determine the kind of in_file and parse out the PSF locations and
             # countrates accordingly
             cols, coords, nref = parse_in_file(in_file)
             ALL_cols = None
->>>>>>> a380cc53
-
         else:
             # If no .incat or reg file provided, create reg file with manual
             # star selection using the SelectStarsGUI
-            cols, coords, nref, ALL_cols = manual_star_selection(data, global_alignment, testing)
+            cols, coords, nref, ALL_cols = manual_star_selection(data,
+                                                                 global_alignment,
+                                                                 testing,
+                                                                 masterGUIapp)
 
         # Save PNG of image and all PSF locations in out_dir
         plot_centroids(data, coords, root, guider, out_dir)
@@ -443,7 +434,6 @@
                                      filename='{0}_G{1}_ALLpsfs.txt'.format(root, guider),
                                      labels=['label', 'y', 'x', 'countrate'],
                                      cols=ALL_cols)
-
 
         # Write out regfile of selected PSFs
         utils.write_cols_to_file(out_dir,
