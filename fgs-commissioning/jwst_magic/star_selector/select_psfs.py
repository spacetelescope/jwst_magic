--- conflicted
+++ resolved
@@ -92,14 +92,9 @@
 
     else:
         # Perform statistics
-<<<<<<< HEAD
-        mean, median, std = sigma_clipped_stats(smoothed_data, sigma=1, maxiters=0)
-        print(mean, median, std)
-=======
         median = np.median(smoothed_data)
         std = np.std(smoothed_data)
 
->>>>>>> b00b15a5
         # Find PSFs
         threshold = median + (3 * std)  # Used to be median + 3 * std
 
