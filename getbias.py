'''
Apply different types of bias
'''
# STDLIB
import os

# THIRD PARTY
import numpy as np
from astropy.io import fits

#LOCAL
import utils
import log

LOCAL_PATH = os.path.dirname(os.path.realpath(__file__))
DATA_PATH = os.path.join(LOCAL_PATH, 'data')
BIASZERO_G1 = fits.getdata(os.path.join(DATA_PATH,
                                        'g1bias0.fits'))
BIASZERO_G2 = fits.getdata(os.path.join(DATA_PATH,
                                        'g2bias0.fits'))

def getbias(guider, xcoord, ycoord, nreads, nramps, imgsize):
    """
    For ID: nreads = 2, nramps = 2, nx = 2048, ny = 2048
    For acquisition 1: nreads = 2, nramps = 6, nx, ny = 128, 128
    For acquisition 2: nreads = 2, nramps = 5, nx, ny = 32, 32
    """
    if guider == 1:
        bias0 = np.copy(BIASZERO_G1)
    elif guider == 2:
        bias0 = np.copy(BIASZERO_G2)
    else:
        log.error("Do not recognize guider {}. Exiting.".format(guider))
        raise StandardError("Guider not recognized.")

    if imgsize == 2048:
        xlow, ylow = 0, 0
        xhigh, yhigh = imgsize, imgsize

    else:
<<<<<<< HEAD
        xlow = int(np.fix(xcoord) - imgsize / 2)
        xhigh = int(np.fix(xcoord) + imgsize / 2)
        ylow = int(np.fix(ycoord) - imgsize / 2)
        yhigh = int(np.fix(ycoord) + imgsize / 2)

    bias = np.zeros((nramps*nreads, imgsize, imgsize))

    ## 0th read bias structure
    bias += bias0[xlow:xhigh, ylow:yhigh]
    bias = utils.correct_image(bias, upper_threshold=40000., upper_limit=10000.)

    ## KTC imprints at reset
    ktc = 10. * np.random.random_sample((nramps, imgsize, imgsize))
    ktc_full = np.repeat(ktc, nreads, axis=0) #repeat the KTC for all reads
    bias += ktc_full
=======
        xlow = int(np.fix(xcoord) - nx / 2)
        xhigh = int(np.fix(xcoord) + nx / 2)
        ylow = int(np.fix(ycoord) - ny / 2)
        yhigh = int(np.fix(ycoord) + ny / 2)

    bias = np.zeros((nz, ny, nx))

    # 0th read bias structure (present in every read) - - - - - - - - - - - - -
    if bzp:
        bias0file = os.path.join(data_path, 'g{}bias0.fits'.format(guider))
        read0 = fits.getdata(bias0file)#.astype(np.uint16)

        bias += read0[xlow:xhigh, ylow:yhigh]

        bias[bias < 0] = 0.
        bias[bias > 40000] = 10000.

        # bias *= 0.5  # 22 may 13 sth damp 0th read structure for ernie's testing

    # KTC imprints at reset (uniform within each ramp) - - - - - - - - - - - - -
    if bktc:
        ktc = 10. * np.random.random_sample((nramps, ny, nx))
        ktc_full = np.repeat(ktc, nreads, axis=0) #repeat the KTC for all reads
        bias += ktc_full

    # Pedestal imprints at reset (uniform within each ramp) - - - - - - - - - -
    if bp:
        # For full frame images (ID)
        if nx == 2048:
            pedestal = np.zeros((nz, ny, nx))
            ped_noise = np.fix(25 * np.random.standard_normal(size=(nramps, 4)))
            for iramp, ped in zip(range(nramps), ped_noise):
                pedestal[iramp * nreads:(iramp + 1) * nreads, :, 0:511] = ped[0]
                pedestal[iramp * nreads:(iramp + 1) * nreads, :, 512:1023] = ped[1]
                pedestal[iramp * nreads:(iramp + 1) * nreads, :, 1024:1535] = ped[2]
                pedestal[iramp * nreads:(iramp + 1) * nreads, :, 1536:2047] = ped[3]

            pedestal = pedestal[:, xlow:xhigh, ylow:yhigh]

        # For subarrays
        else:
            # Determine if subarray spans multiple pedestals:
            spanning = False
            for border in [512, 1024, 1536]:
                if (border - nx) < xlow < border:
                    spanning = border

            # If subarray spans multiple pedestals:
            if type(spanning) == int:
                pedestal = np.zeros((nz, ny, nx))

                # Determine transition x value
                xborder = spanning - 1 - xlow

                ped_noise = np.fix(25 * np.random.standard_normal(size=(nramps, 2)))
                for iramp, ped in zip(range(nramps), ped_noise):
                    pedestal[iramp * nreads:(iramp + 1) * nreads, :, :xborder] = ped[0]
                    pedestal[iramp * nreads:(iramp + 1) * nreads, :, xborder:] = ped[1]

            # Else if subarray is completely within just one pedestal:
            elif not spanning:
                ped_noise = np.zeros((nramps, 1, 1))
                ped_noise[:, 0, 0] = np.fix(25 * np.random.standard_normal(size=nramps))

                # Resize array to match pedestal array
                pedestal = np.repeat(ped_noise, ny, axis=1)
                pedestal = np.repeat(pedestal, nx, axis=2)
                pedestal = np.repeat(pedestal, nreads, axis=0)

        bias += pedestal
>>>>>>> 3de6bc86

    ## Pedestal imprints at read
    pedestal = np.zeros((nramps*nreads, 2048, 2048)) #Create the full frame pedestal image
    for i in range(nramps*nreads):
        pedestal[i, :, 0:511] = np.fix(np.round(25 * np.random.random_sample()))
        pedestal[i, :, 512:1023] = np.fix(np.round(25 * np.random.random_sample()))
        pedestal[i, :, 1024:1535] = np.fix(np.round(25 * np.random.random_sample()))
        pedestal[i, :, 1536:2047] = np.fix(np.round(25 * np.random.random_sample()))
    bias += pedestal[:, xlow:xhigh, ylow:yhigh]

    ## rectify bias img
    bias = utils.correct_image(bias, upper_limit=0) #set any saturated pixels to zero
    bias.astype(np.uint16)

    return bias<|MERGE_RESOLUTION|>--- conflicted
+++ resolved
@@ -38,7 +38,6 @@
         xhigh, yhigh = imgsize, imgsize
 
     else:
-<<<<<<< HEAD
         xlow = int(np.fix(xcoord) - imgsize / 2)
         xhigh = int(np.fix(xcoord) + imgsize / 2)
         ylow = int(np.fix(ycoord) - imgsize / 2)
@@ -54,86 +53,47 @@
     ktc = 10. * np.random.random_sample((nramps, imgsize, imgsize))
     ktc_full = np.repeat(ktc, nreads, axis=0) #repeat the KTC for all reads
     bias += ktc_full
-=======
-        xlow = int(np.fix(xcoord) - nx / 2)
-        xhigh = int(np.fix(xcoord) + nx / 2)
-        ylow = int(np.fix(ycoord) - ny / 2)
-        yhigh = int(np.fix(ycoord) + ny / 2)
 
-    bias = np.zeros((nz, ny, nx))
-
-    # 0th read bias structure (present in every read) - - - - - - - - - - - - -
-    if bzp:
-        bias0file = os.path.join(data_path, 'g{}bias0.fits'.format(guider))
-        read0 = fits.getdata(bias0file)#.astype(np.uint16)
-
-        bias += read0[xlow:xhigh, ylow:yhigh]
-
-        bias[bias < 0] = 0.
-        bias[bias > 40000] = 10000.
-
-        # bias *= 0.5  # 22 may 13 sth damp 0th read structure for ernie's testing
-
-    # KTC imprints at reset (uniform within each ramp) - - - - - - - - - - - - -
-    if bktc:
-        ktc = 10. * np.random.random_sample((nramps, ny, nx))
-        ktc_full = np.repeat(ktc, nreads, axis=0) #repeat the KTC for all reads
-        bias += ktc_full
 
     # Pedestal imprints at reset (uniform within each ramp) - - - - - - - - - -
-    if bp:
-        # For full frame images (ID)
-        if nx == 2048:
-            pedestal = np.zeros((nz, ny, nx))
-            ped_noise = np.fix(25 * np.random.standard_normal(size=(nramps, 4)))
+    if imgsize == 2048: #for full frame images - ID
+        pedestal = np.zeros((nramps*nreads, 2048, 2048)) #Create the full frame pedestal image
+        for i in range(nramps*nreads):
+            pedestal[i, :, 0:511] = np.fix(np.round(25 * np.random.random_sample()))
+            pedestal[i, :, 512:1023] = np.fix(np.round(25 * np.random.random_sample()))
+            pedestal[i, :, 1024:1535] = np.fix(np.round(25 * np.random.random_sample()))
+            pedestal[i, :, 1536:2047] = np.fix(np.round(25 * np.random.random_sample()))
+
+    # For subarrays
+    else:
+        # Determine if subarray spans multiple pedestals:
+        spanning = False
+        for border in [512, 1024, 1536]:
+            if (border - imgsize) < xlow < border:
+                spanning = border
+
+        # If subarray spans multiple pedestals:
+        if type(spanning) == int:
+            pedestal = np.zeros((nramps*nreads, imgsize, imgsize))
+
+            # Determine transition x value
+            xborder = spanning - 1 - xlow
+
+            ped_noise = np.fix(25 * np.random.standard_normal(size=(nramps, 2)))
             for iramp, ped in zip(range(nramps), ped_noise):
-                pedestal[iramp * nreads:(iramp + 1) * nreads, :, 0:511] = ped[0]
-                pedestal[iramp * nreads:(iramp + 1) * nreads, :, 512:1023] = ped[1]
-                pedestal[iramp * nreads:(iramp + 1) * nreads, :, 1024:1535] = ped[2]
-                pedestal[iramp * nreads:(iramp + 1) * nreads, :, 1536:2047] = ped[3]
+                pedestal[iramp * nreads:(iramp + 1) * nreads, :, :xborder] = ped[0]
+                pedestal[iramp * nreads:(iramp + 1) * nreads, :, xborder:] = ped[1]
 
-            pedestal = pedestal[:, xlow:xhigh, ylow:yhigh]
+        # Else if subarray is completely within just one pedestal:
+        elif not spanning:
+            ped_noise = np.zeros((nramps, 1, 1))
+            ped_noise[:, 0, 0] = np.fix(25 * np.random.standard_normal(size=nramps))
 
-        # For subarrays
-        else:
-            # Determine if subarray spans multiple pedestals:
-            spanning = False
-            for border in [512, 1024, 1536]:
-                if (border - nx) < xlow < border:
-                    spanning = border
+            # Resize array to match pedestal array
+            pedestal = np.repeat(ped_noise, imgsize, axis=1)
+            pedestal = np.repeat(pedestal, imgsize, axis=2)
+            pedestal = np.repeat(pedestal, nreads, axis=0)
 
-            # If subarray spans multiple pedestals:
-            if type(spanning) == int:
-                pedestal = np.zeros((nz, ny, nx))
-
-                # Determine transition x value
-                xborder = spanning - 1 - xlow
-
-                ped_noise = np.fix(25 * np.random.standard_normal(size=(nramps, 2)))
-                for iramp, ped in zip(range(nramps), ped_noise):
-                    pedestal[iramp * nreads:(iramp + 1) * nreads, :, :xborder] = ped[0]
-                    pedestal[iramp * nreads:(iramp + 1) * nreads, :, xborder:] = ped[1]
-
-            # Else if subarray is completely within just one pedestal:
-            elif not spanning:
-                ped_noise = np.zeros((nramps, 1, 1))
-                ped_noise[:, 0, 0] = np.fix(25 * np.random.standard_normal(size=nramps))
-
-                # Resize array to match pedestal array
-                pedestal = np.repeat(ped_noise, ny, axis=1)
-                pedestal = np.repeat(pedestal, nx, axis=2)
-                pedestal = np.repeat(pedestal, nreads, axis=0)
-
-        bias += pedestal
->>>>>>> 3de6bc86
-
-    ## Pedestal imprints at read
-    pedestal = np.zeros((nramps*nreads, 2048, 2048)) #Create the full frame pedestal image
-    for i in range(nramps*nreads):
-        pedestal[i, :, 0:511] = np.fix(np.round(25 * np.random.random_sample()))
-        pedestal[i, :, 512:1023] = np.fix(np.round(25 * np.random.random_sample()))
-        pedestal[i, :, 1024:1535] = np.fix(np.round(25 * np.random.random_sample()))
-        pedestal[i, :, 1536:2047] = np.fix(np.round(25 * np.random.random_sample()))
     bias += pedestal[:, xlow:xhigh, ylow:yhigh]
 
     ## rectify bias img
