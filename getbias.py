'''
Apply different types of bias
'''
# STDLIB
import os

# Third Party
from astropy.io import fits
import numpy as np

LOCAL_PATH = os.path.dirname(os.path.realpath(__file__))

def getbias(guider, xcoord, ycoord, nreads, nramps, nx, ny, bzp=True,
            bktc=True, bp=True):
    """
    For ID: nreads = 2, nramps = 2, nx = 2048, ny = 2048
    For acquisition 1: nreads = 2, nramps = 6, nx, ny = 128, 128
    For acquisition 2: nreads = 2, nramps = 5, nx, ny = 32, 32
    """
    # Establish location of 'data' directory. Includes *magicHdrImg.fits,
    #*bias.fits, etc. If data path not given, script will assume that the
    #'data' directory lives in the same directory as this script
    data_path = os.path.join(LOCAL_PATH, 'data')

    nz = nramps * nreads
    if (nx == 2048) and (ny == 2048):
        xlow, ylow = 0, 0
<<<<<<< HEAD
        xhigh = nx
        yhigh = ny
    else:
        xlow = int(np.fix(x_gs) - nx / 2)
        xhigh = int(np.fix(x_gs) + nx / 2)
        ylow = int(np.fix(y_gs) - ny / 2)
        yhigh = int(np.fix(y_gs) + ny / 2)
=======
        xhigh, yhigh = nx, ny

    else:
        xlow = np.fix(xcoord) - nx / 2
        xhigh = np.fix(xcoord) + nx / 2
        ylow = np.fix(ycoord) - ny / 2
        yhigh = np.fix(ycoord) + ny / 2
>>>>>>> dfff70a6

    bias = np.zeros((nz, ny, nx))

    # 0th read bias structure (present in every read)
    if bzp:
        bias0file = os.path.join(data_path, 'g{}bias0.fits'.format(guider))
<<<<<<< HEAD
        read0 = fits.open(bias0file)[0].data#.astype(np.uint16)

        if bias.shape[1] % 2 == 0:
            bias += read0[xlow:xhigh, ylow:yhigh]
        elif bias.shape[1] % 2 == 1:  # If odd, add another pixel (?!?)
            bias += read0[xlow:xhigh + 1, ylow:yhigh + 1]
=======
        read0 = fits.getdata(bias0file)#.astype(np.uint16)
        bias += read0[xlow:xhigh, ylow:yhigh]
>>>>>>> dfff70a6

        bias[bias < 0] = 0.
        bias[bias > 40000] = 10000.

        # bias *= 0.5  # 22 may 13 sth damp 0th read structure for ernie's testing

    # KTC imprints at reset (uniform within each ramp)
    if bktc:
<<<<<<< HEAD
        ktc = 10. * np.random.random_sample(size=(nramps, ny, nx))
        for iramp in range(nramps):
            bias[iramp * nramps:(iramp + 1) * nramps] += ktc[iramp]

=======
        ktc = 10. * np.random.random_sample((nramps, ny, nx))
        ktc_full = np.repeat(ktc, nreads, axis=0) #repeat the KTC for all reads
        bias += ktc_full
>>>>>>> dfff70a6

    # Pedestal imprints at reset (uniform within each ramp)
    if bp:
<<<<<<< HEAD
        pedestal = np.zeros((nz, 2048, 2048))
        for iramp in range(nramps):
            ped_noise = np.fix(25 * np.random.standard_normal(size=4))
            pedestal[iramp * nramps:(iramp + 1) * nramps, :, 0:511] = ped_noise[0]
            pedestal[iramp * nramps:(iramp + 1) * nramps, :, 512:1023] = ped_noise[1]
            pedestal[iramp * nramps:(iramp + 1) * nramps, :, 1024:1535] = ped_noise[2]
            pedestal[iramp * nramps:(iramp + 1) * nramps, :, 1536:2047] = ped_noise[3]

        if bias.shape[1] % 2 == 0:
            bias += pedestal[:, xlow:xhigh, ylow:yhigh]
        elif bias.shape[1] % 2 == 1:  # If odd, add another pixel (?!?)
            bias += pedestal[:, xlow:xhigh + 1, ylow:yhigh + 1]
=======
        nnx = 2048
        nny = 2048
        pedestal = np.zeros((nz, nny, nnx))
        for i in range(nz):
            pedestal[i, :, 0:511] = np.fix(np.round(25 * np.random.random_sample()))
            pedestal[i, :, 512:1023] = np.fix(np.round(25 * np.random.random_sample()))
            pedestal[i, :, 1024:1535] = np.fix(np.round(25 * np.random.random_sample()))
            pedestal[i, :, 1536:2047] = np.fix(np.round(25 * np.random.random_sample()))
        bias += pedestal[:, xlow:xhigh, ylow:yhigh]
>>>>>>> dfff70a6

    # rectify bias img
    bias[bias < 0] = 0.
    bias[bias > 65000] = 0.

    bias.astype(np.uint16)

    return bias<|MERGE_RESOLUTION|>--- conflicted
+++ resolved
@@ -25,15 +25,6 @@
     nz = nramps * nreads
     if (nx == 2048) and (ny == 2048):
         xlow, ylow = 0, 0
-<<<<<<< HEAD
-        xhigh = nx
-        yhigh = ny
-    else:
-        xlow = int(np.fix(x_gs) - nx / 2)
-        xhigh = int(np.fix(x_gs) + nx / 2)
-        ylow = int(np.fix(y_gs) - ny / 2)
-        yhigh = int(np.fix(y_gs) + ny / 2)
-=======
         xhigh, yhigh = nx, ny
 
     else:
@@ -41,24 +32,18 @@
         xhigh = np.fix(xcoord) + nx / 2
         ylow = np.fix(ycoord) - ny / 2
         yhigh = np.fix(ycoord) + ny / 2
->>>>>>> dfff70a6
 
     bias = np.zeros((nz, ny, nx))
 
     # 0th read bias structure (present in every read)
     if bzp:
         bias0file = os.path.join(data_path, 'g{}bias0.fits'.format(guider))
-<<<<<<< HEAD
-        read0 = fits.open(bias0file)[0].data#.astype(np.uint16)
+        read0 = fits.getdata(bias0file)#.astype(np.uint16)
 
         if bias.shape[1] % 2 == 0:
             bias += read0[xlow:xhigh, ylow:yhigh]
         elif bias.shape[1] % 2 == 1:  # If odd, add another pixel (?!?)
             bias += read0[xlow:xhigh + 1, ylow:yhigh + 1]
-=======
-        read0 = fits.getdata(bias0file)#.astype(np.uint16)
-        bias += read0[xlow:xhigh, ylow:yhigh]
->>>>>>> dfff70a6
 
         bias[bias < 0] = 0.
         bias[bias > 40000] = 10000.
@@ -67,20 +52,12 @@
 
     # KTC imprints at reset (uniform within each ramp)
     if bktc:
-<<<<<<< HEAD
-        ktc = 10. * np.random.random_sample(size=(nramps, ny, nx))
-        for iramp in range(nramps):
-            bias[iramp * nramps:(iramp + 1) * nramps] += ktc[iramp]
-
-=======
         ktc = 10. * np.random.random_sample((nramps, ny, nx))
         ktc_full = np.repeat(ktc, nreads, axis=0) #repeat the KTC for all reads
         bias += ktc_full
->>>>>>> dfff70a6
 
     # Pedestal imprints at reset (uniform within each ramp)
     if bp:
-<<<<<<< HEAD
         pedestal = np.zeros((nz, 2048, 2048))
         for iramp in range(nramps):
             ped_noise = np.fix(25 * np.random.standard_normal(size=4))
@@ -93,17 +70,6 @@
             bias += pedestal[:, xlow:xhigh, ylow:yhigh]
         elif bias.shape[1] % 2 == 1:  # If odd, add another pixel (?!?)
             bias += pedestal[:, xlow:xhigh + 1, ylow:yhigh + 1]
-=======
-        nnx = 2048
-        nny = 2048
-        pedestal = np.zeros((nz, nny, nnx))
-        for i in range(nz):
-            pedestal[i, :, 0:511] = np.fix(np.round(25 * np.random.random_sample()))
-            pedestal[i, :, 512:1023] = np.fix(np.round(25 * np.random.random_sample()))
-            pedestal[i, :, 1024:1535] = np.fix(np.round(25 * np.random.random_sample()))
-            pedestal[i, :, 1536:2047] = np.fix(np.round(25 * np.random.random_sample()))
-        bias += pedestal[:, xlow:xhigh, ylow:yhigh]
->>>>>>> dfff70a6
 
     # rectify bias img
     bias[bias < 0] = 0.
