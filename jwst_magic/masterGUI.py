"""GUI interface to JWST MAGIC

The primary interface to JWST MAGIC, from which almost
all of the tool functions can be operated.

Authors
-------
    - Keira Brooks
    - Lauren Chambers
    - Shannon Osborne

Use
---
This GUI can be run in the python shell as such:
    ::
    import jwst_magic
    jwst_magic.run_tool_GUI()

References
----------
Standard output/error stream handling:
    - https://stackoverflow.com/questions/8356336/how-to-capture-output-
      of-pythons-interpreter-and-show-in-a-text-widget
    - https://stackoverflow.com/questions/616645/how-do-i-duplicate-sys-
      stdout-to-a-log-file-in-python

Notes
-----
1. For the GUI to run successfully, the QtAgg matplotlib backend should
be used. This can be set by declaring:
    ::
    import matplotlib
    matplotlib.use('Qt5Agg')

Note that this declaration must occur before pyplot or any other
matplotlib-dependent packages are imported.

2. Because this code is run in a suite that also uses pyplot, there
will already by instances of the QApplication object floating around
when this GUI is called. However, only one instance of QApplication can
be run at once without things crashing terribly. In all GUIs within the
JWST MAGIC package, be sure to use the existing instance
of QApplication (access it at QtCore.QCoreApplication.instance()) when
calling the QApplication instance to run a window/dialog/GUI.
"""

# Standard Library Imports
import glob
import os
import re
import shutil
import subprocess
import sys
import urllib.request

# Third Party Imports
from astropy.io import ascii as asc
import fgscountrate
from lxml import etree
import matplotlib
import numpy as np
if matplotlib.get_backend() != 'Qt5Agg':
    matplotlib.use('Qt5Agg')  # Make sure that we are using Qt5
from PyQt5 import QtCore, uic, QtGui
from PyQt5.QtCore import Qt, pyqtSlot
from PyQt5.QtWidgets import (QApplication, QMainWindow, QMessageBox, QFileDialog,
                             QDialog)
import yaml

# Local Imports
from jwst_magic import run_magic
from jwst_magic.convert_image import renormalize, background_stars
from jwst_magic.fsw_file_writer import rewrite_prc
from jwst_magic.segment_guiding import segment_guiding
from jwst_magic.star_selector.SelectStarsGUI import StarClickerMatplotlibCanvas, run_SelectStars
from jwst_magic.utils import utils

# Define all needed paths
__location__ = os.path.realpath(os.path.join(os.getcwd(), os.path.dirname(__file__)))
PACKAGE_PATH = os.path.dirname(os.path.realpath(__file__))
OUT_PATH = os.path.split(PACKAGE_PATH)[0]  # Location of out/ and logs/ directory
SOGS_PATH = '/data/jwst/wss/guiding/'

# - - - - - - - - - - - - - - - - - - - - - - - - - - - - - - - - - - - - - - -
# OUTPUT HANDLER
# - - - - - - - - - - - - - - - - - - - - - - - - - - - - - - - - - - - - - - -


class EmittingStream(QtCore.QObject):
    """Define a class to tee sys.stdout to textEdit_log
    """

    def __init__(self, textEdit_log):
        # Initialize the super class (QObject)
        super(EmittingStream, self).__init__()

        # Redefine sys.stdout to call this class
        self.stdout = sys.stdout
        sys.stdout = self

        # Connect to the main window's textEdit_log widget
        self.textEdit_log = textEdit_log

    def __del__(self):
        """Upon deletion, set sys.stdout back to normal
        """
        sys.stdout = self.stdout

    def write(self, text):
        """Write output to both stdout and to textEdit_log
        """
        self.stdout.write(text)
        try:
            self.write_output(text)
        except RuntimeError:
            pass

    def flush(self):
        """In reality, empty a buffer. Here, do nothing.
        """
        pass

    def write_output(self, text):
        """Format and append stdout text to the log QTextEdit.
        """
        current_text = self.textEdit_log.toHtml()
        text_noANSI = re.sub(r'(\[.+?m)', '', text).replace('\n', '<br>')
        self.textEdit_log.setHtml(current_text + text_noANSI)

        # Move the cursor to the end so that the most recent  text is visible
        cursor = self.textEdit_log.textCursor()
        cursor.movePosition(QtGui.QTextCursor.End)
        self.textEdit_log.setTextCursor(cursor)


# - - - - - - - - - - - - - - - - - - - - - - - - - - - - - - - - - - - - - - -
# GUI CLASS DEFINITION
# - - - - - - - - - - - - - - - - - - - - - - - - - - - - - - - - - - - - - - -


class MasterGui(QMainWindow):
    def __init__(self, root=None, norm_value=12.0, norm_units='FGS Magnitude',
                 nircam_det=None, nircam=True, global_alignment=False, steps=None,
                 in_file=None, bkgd_stars=False, out_dir=OUT_PATH, convert_im=True,
                 star_selection=True, star_selection_gui=True, file_writer=True,
                 segment_guiding=False, app=None, itm=False):

        # Initialize attributes
        self.app = app
        self.commissioning_dict = {}
        self.root_default = root
        self.converted_im_circles = []
        self.shifted_im_circles = []
        self.bkgd_stars = None
        self.itm = itm
<<<<<<< HEAD
        self.program_id = ''
        self.observation_num = ''
        self.visit_num = ''
        self.gs_id = ''
        self.apt_guider = ''
        self.gs_ra = ''
        self.gs_dec = ''
=======
        self._test_sg_dialog = None
>>>>>>> e972c6eb

        # Initialize main window object
        QMainWindow.__init__(self)

        # Import .ui file
        uic.loadUi(os.path.join(__location__, 'masterGUI.ui'), self)

        # Set up the custom output stream
        EmittingStream(self.textEdit_log)

        # Create and load GUI session
        self.setWindowTitle('JWST MAGIC')
        self.adjust_screen_size_mainGUI()
        self.init_matplotlib()
        self.define_MainGUI_connections()
        self.setup_commissioning_naming()
        self.show()

    # - - - - - - - - - - - - - - - - - - - - - - - - - - - - - - - - - - - - -
    # GUI CONSTRUCTION
    # - - - - - - - - - - - - - - - - - - - - - - - - - - - - - - - - - - - - -

    def adjust_screen_size_mainGUI(self):
        """ Adjust the GUI sizes for laptop screens
        """
        # Determine screen size
        screen_size = self.app.desktop().screenGeometry()
        width, height = screen_size.width(), screen_size.height()

        # Adjust the scroll window size
        if width - 200 < self.scrollArea_mainGUI.minimumWidth():
            # Window is too wide
            self.scrollArea_mainGUI.setMinimumWidth(width - 200)
        if height - 200 < self.scrollArea_mainGUI.minimumHeight():
            # Window is too tall
            self.scrollArea_mainGUI.setMinimumHeight(height - 200)

    def init_matplotlib(self):
        """Set up the two matplotlib canvases that will preview the
        input image and converted image in the "Image Preview" section.
        """

        # Connect matplotlib canvases to the tab widgets
        self.canvas_input = StarClickerMatplotlibCanvas(
            parent=self.canvas_input_slot, data=None, x=None, y=None,
            left=0.12, bottom=0, right=0.87, top=1
        )
        self.canvas_converted = StarClickerMatplotlibCanvas(
            parent=self.canvas_converted_slot, data=None, x=None, y=None,
            left=0.12, bottom=0, right=0.87, top=1
        )
        self.canvas_shifted = StarClickerMatplotlibCanvas(
            parent=self.canvas_shifted_slot, data=None, x=None, y=None,
            left=0.12, bottom=0, right=0.87, top=1
        )


        # Set the dimensions to be square and as big as possible
        max_dim = max(self.canvas_converted_slot.width(), self.canvas_converted_slot.height())
        self.canvas_input_slot.setMinimumSize(max_dim, max_dim)
        self.canvas_input.setMinimumSize(max_dim, max_dim)
        self.canvas_converted_slot.setMinimumSize(max_dim, max_dim)
        self.canvas_converted.setMinimumSize(max_dim, max_dim)
        self.canvas_shifted_slot.setMinimumSize(max_dim, max_dim)
        self.canvas_shifted.setMinimumSize(max_dim, max_dim)

    def define_MainGUI_connections(self):
        # Standard output and error
        self.textEdit_log.setFont(QtGui.QFont("Courier New"))
        self.buttonGroup_name.buttonClicked.connect(self.update_naming_method)
        self.pushButton_manualid.clicked.connect(self.update_apt_gs_values)

        # Main window widgets
        self.pushButton_run.clicked.connect(self.run_tool)
        self.pushButton_quit.clicked.connect(self.close_application)

        # General input widgets
        self.pushButton_inputImage.clicked.connect(self.update_input)
        self.lineEdit_inputImage.editingFinished.connect(self.update_input)
        self.buttonGroup_guider.buttonClicked.connect(self.update_filepreview)
        self.buttonGroup_guider.buttonClicked.connect(self.check_guider_against_apt)
        self.lineEdit_root.editingFinished.connect(self.update_filepreview)
        self.pushButton_root.clicked.connect(self.on_click_root)
        self.pushButton_out.clicked.connect(self.on_click_out)
        self.textEdit_out.installEventFilter(self)

        # Image convertor widgets
        self.pushButton_backgroundStars.clicked.connect(self.on_click_bkgdstars)
        self.horizontalSlider_coarsePointing.sliderReleased.connect(self.on_change_jitter)
        self.lineEdit_coarsePointing.editingFinished.connect(self.on_change_jitter)

        # Star selector widgets
        self.pushButton_regfileStarSelector.clicked.connect(self.on_click_infile)

        # Segment guiding widgets
        self.pushButton_regfileSegmentGuiding.clicked.connect(self.on_click_infile)
        self.buttonGroup_segmentGuiding_idAttitude.buttonClicked.connect(self.update_segment_guiding_shift)

        # Image preview widgets
        self.checkBox_showStars.toggled.connect(self.on_click_showstars)
        self.checkBox_showStars_shifted.toggled.connect(self.on_click_showstars)

    def setup_commissioning_naming(self):
        # If not on SOGS:
        if not utils.on_sogs_network():
            # Shut down selection boxes
            self.comboBox_practice.removeItem(0)
            self.comboBox_practice.setDisabled(True)
            self.comboBox_practice.addItem('* NOT ON SOGS NETWORK *')

            # Switch to the manual naming pane
            self.stackedWidget.setCurrentIndex(1)
            self.radioButton_name_manual.setChecked(True)
            return

        # If on SOGS, pull out practice names from existing practice directories
        else:
            sogs_search = os.path.join(SOGS_PATH, '*')
            sogs_dirs = [os.path.basename(dir) for dir in glob.glob(sogs_search)]
            for d in ['data', 'processing', 'MAGIC_logs']:
                sogs_dirs.remove(d)

        # Load all OTE cars from commissioning activities YAML file
        self.commissioning_dict = utils.get_car_data()
        cars_list = list(self.commissioning_dict.keys())

        # Use to populate practice and CAR dropdown boxes
        for practice in sorted(sogs_dirs):
            self.comboBox_practice.addItem(practice)
        for car in sorted(cars_list):
            self.comboBox_car.addItem(car.upper())

        # Connect combo boxes to one another
        self.comboBox_practice.currentIndexChanged.connect(self.update_commissioning_name)
        self.comboBox_car.currentIndexChanged.connect(self.update_commissioning_name)
        self.comboBox_obs.currentIndexChanged.connect(self.update_commissioning_name)
        self.pushButton_commid.clicked.connect(self.update_commissioning_name)


    # - - - - - - - - - - - - - - - - - - - - - - - - - - - - - - - - - - - - -
    # WIDGET CONNECTIONS
    # - - - - - - - - - - - - - - - - - - - - - - - - - - - - - - - - - - - - -

    @pyqtSlot()
    def eventFilter(self, source, event):
        """"EdittingFinished" event filter for out directory textbox
        """
        if hasattr(self, 'textEdit_out'):
            # Parse out the focus leaving the out_dir box, and update
            # all other textboxes accordingly
            if event.type() == QtCore.QEvent.FocusOut:
                # (event.type() == QtCore.QEvent.KeyPress and event.key() == QtCore.Qt.Key_Return):

                # Read the current out directory name
                dirname = self.textEdit_out.toPlainText()

                # Remove any new lines from the dirname
                dirname = dirname.rstrip()
                self.textEdit_out.setPlainText(dirname)

                # Only continue if that directory actually exists
                if dirname is not None:
                    if not os.path.exists(dirname):
                        raise FileNotFoundError('Output directory {} does not exist.'.format(dirname))

                self.update_filepreview()

        return False

    def close_application(self):
        """ Close the window
        """
        self.close()
        self.app.quit()

    def run_tool(self):
        """
        Takes inputs provided by user and runs run_magic
        """
        # Required
        # - - - - - - - - - - - - - - - - - - - - - - - - - - - - - - - - - - -
        if self.lineEdit_inputImage.text() == "" and not self.radioButton_photometryOverride.isChecked():
            self.no_inputImage_dialog()
            return
        if not self.buttonGroup_guider.checkedButton():
            self.no_guider_dialog()
            return
        if self.lineEdit_root.text() == "" and not self.radioButton_name_commissioning.isChecked():
            self.no_root_dialog()
            return

        # General input
        # - - - - - - - - - - - - - - - - - - - - - - - - - - - - - - - - - - -
        input_image = self.lineEdit_inputImage.text()
        guider = int(self.buttonGroup_guider.checkedButton().text())
        if self.radioButton_name_manual.isChecked():
            root = self.lineEdit_root.text()
            out_dir = self.textEdit_out.toPlainText().rstrip()
        elif self.radioButton_name_commissioning.isChecked():
            root = 'for_obs{:02d}'.format(int(self.comboBox_obs.currentText()))
            out_dir = os.path.join(SOGS_PATH,
                                   self.comboBox_practice.currentText(),
                                   self.comboBox_car.currentText().lower().replace('-', ''),
                                   )
        copy_original = True

        # Convert image
        # - - - - - - - - - - - - - - - - - - - - - - - - - - - - - - - - - - -
        convert_im = True
        nircam = self.radioButton_NIRCam.isChecked()
        nircam_det = str(self.comboBox_detector.currentText())
        normalize = self.checkBox_normalize.isChecked()
        norm_unit = self.comboBox_normalize.currentText()
        try:
            norm_value = float(self.lineEdit_normalize.text())
        except ValueError:
            norm_value = self.lineEdit_normalize.text()
        coarse_point = self.checkBox_coarsePointing.isChecked()
        jitter_rate_arcsec = float(self.lineEdit_coarsePointing.text())
        bkgd_stars = self.bkgd_stars
        itm = self.itm

        # Handle the case where we want to use a pre-existing converted image
        pre_existing_im = self.checkBox_useConvertedImage.isChecked() and \
                          convert_im and \
                          self.checkBox_useConvertedImage.isEnabled()
        if pre_existing_im:
            convert_im = False
            input_image = self.converted_im_file
            copy_original = False

        # Star selection
        # - - - - - - - - - - - - - - - - - - - - - - - - - - - - - - - - - - -
        global_alignment = self.checkBox_globalAlignment.isChecked()
        star_selection = self.groupBox_starSelector.isChecked()
        star_selectiongui = self.radioButton_starSelectorGUI.isChecked()
        if not self.radioButton_regfileStarSelector.isChecked():
            in_file = None
        else:
            in_file = self.lineEdit_regfileStarSelector.text()

        # File writer
        # - - - - - - - - - - - - - - - - - - - - - - - - - - - - - - - - - - -
        file_writer = self.groupBox_fileWriter.isChecked()
        steps = []
        if self.checkBox_CAL.isChecked():
            steps.append('CAL')
        if self.checkBox_ID.isChecked():
            steps.append('ID')
        if self.checkBox_ACQ1.isChecked():
            steps.append('ACQ1')
        if self.checkBox_ACQ2.isChecked():
            steps.append('ACQ2')
        if self.checkBox_TRK.isChecked():
            steps.append('TRK')
        if self.checkBox_LOSTRK.isChecked():
            steps.append('LOSTRK')

        # Shift image to ID attitude:
        shift_id_attitude = self.checkBox_id_attitude.isChecked()
        crowded_field = self.radioButton_crowded_id_attitude.isChecked()

        # Rewrite .prc and guiding_selections*.txt ONLY
        if self.checkBox_rewritePRC.isChecked():
            # Open converted FGS file
            data, _ = utils.get_data_and_header(self.converted_im_file)

            # Update array for showing in LogNorm
            data[data <= 0] = 1

            # Open all_found_psfs*.txt (list of all identified segments)
            all_psfs = self.all_found_psfs_file
            all_rows = asc.read(all_psfs)
            x = all_rows['x'].data
            y = all_rows['y'].data

            # Run the select stars GUI to determine the new orientation
            inds = run_SelectStars(data, x, y, 20, masterGUIapp=self.app)

            # Rewrite the id.prc and acq.prc files
            rewrite_prc.rewrite_prc(inds, guider, root, out_dir)

            # Update converted image preview
            self.update_filepreview()
            return

        # Segment guiding
        # - - - - - - - - - - - - - - - - - - - - - - - - - - - - - - - - - - -
        if self.groupBox_segmentGuiding.isChecked():
<<<<<<< HEAD
            # Pull info from header
            self.parse_header(input_image)
=======
>>>>>>> e972c6eb

            # If Id/Obs/Visit and/or GS info hasn't already been set by parse_header() or commissioning section
            if not all(hasattr(self, attr) for attr in ["program_id", "observation_num", "visit_num"]):
                self.program_id, self.observation_num, self.visit_num = '', '', ''
            if not all(hasattr(self, attr) for attr in ["gs_id", "gs_ra", "gs_dec"]):
                self.gs_id, self.gs_ra, self.gs_dec = '', '', ''

            # Check if this is a photometry only override file or segment override file
            if self.radioButton_photometryOverride.isChecked():
                # Initialize the dialog
                self._test_sg_dialog = segment_guiding.SegmentGuidingGUI.SegmentGuidingDialog(
                                       "POF", None, program_id, observation_num, visit_num, log=None
                )

                # Generate the file
                segment_guiding.generate_photometry_override_file(
<<<<<<< HEAD
                    root, self.program_id, self.observation_num, self.visit_num, out_dir=out_dir
=======
                    root, program_id, observation_num, visit_num, out_dir=out_dir,
                    parameter_dialog=True, dialog_obj=self._test_sg_dialog
>>>>>>> e972c6eb
                )
            else:
                # Get APT program information from parsed header
                self.parse_header(input_image)

                # Define location of all_found_psfs catalog file
                if self.radioButton_shifted.isChecked():
                    segment_infile = self.shifted_all_found_psfs_file
                else:
                    segment_infile = self.all_found_psfs_file

                # Verify that the all_found_psfs*.txt file exists
                if not os.path.exists(segment_infile):
                    raise OSError('Provided segment infile {} not found.'.format(segment_infile))

                # Determine which image to use and load it
                if self.radioButton_shifted.isChecked():
                    fgs_filename = self.shifted_im_file
                elif self.radioButton_unshifted.isChecked() and os.path.exists(self.converted_im_file):
                    fgs_filename = self.converted_im_file
                elif self.radioButton_unshifted.isChecked():
                    fgs_filename = input_image
                data, _ = utils.get_data_and_header(fgs_filename)

                # Determine whether to load guiding_selections*.txt or run GUI
                GUI = not self.radioButton_regfileSegmentGuiding.isChecked()
                selected_segs = self.lineEdit_regfileStarSelector.text()

                # Run the tool and generate the file
                # Initialize the dialog
                self._test_sg_dialog = segment_guiding.SegmentGuidingGUI.SegmentGuidingDialog(
                    "SOF", guider, program_id, observation_num, visit_num, log=None
                )

                # Generate the file
                segment_guiding.generate_segment_override_file(
                    segment_infile, guider, self.program_id, self.observation_num,
                    self.visit_num, ra=self.gs_ra, dec=self.gs_dec,
                    root=root, out_dir=out_dir, selected_segs=selected_segs,
                    click_to_select_gui=GUI, data=data, master_gui_app=self.app,
                    parameter_dialog=True, dialog_obj=self._test_sg_dialog
                )

            # Update converted image preview
            self.update_filepreview()
            return
        # - - - - - - - - - - - - - - - - - - - - - - - - - - - - - - - - - - -

        if convert_im or star_selection or file_writer:
            run_magic.run_all(input_image, guider,
                              root=root,
                              norm_value=norm_value,
                              norm_unit=norm_unit,
                              nircam_det=nircam_det,
                              nircam=nircam,
                              global_alignment=global_alignment,
                              steps=steps,
                              guiding_selections_file=in_file,
                              bkgd_stars=bkgd_stars,
                              out_dir=out_dir,
                              convert_im=convert_im,
                              star_selection=star_selection,
                              star_selection_gui=star_selectiongui,
                              file_writer=file_writer,
                              masterGUIapp=self.app,
                              copy_original=copy_original,
                              normalize=normalize,
                              coarse_pointing=coarse_point,
                              jitter_rate_arcsec=jitter_rate_arcsec,
                              itm=itm,
                              shift_id_attitude=shift_id_attitude,
                              crowded_field=crowded_field
                              )

            # Update converted image preview
            self.update_filepreview()

    def on_change_jitter(self):
        """If the coarse pointing slider or text box controlling the
        jitter rate are changed, update the other one accordingly.
        """
        slider_range = np.linspace(0, 0.3, 101)
        if self.sender() == self.horizontalSlider_coarsePointing:
            # Get slider value
            slider_value = int(self.horizontalSlider_coarsePointing.value())

            # Calculate matching textbox value
            jitter = slider_range[slider_value]

        elif self.sender() == self.lineEdit_coarsePointing:
            # Get jitter textbox value
            jitter = float(self.lineEdit_coarsePointing.text())

            # Make sure the input is not out of bounds
            jitter = min(jitter, 0.3)
            jitter = max(jitter, 0)

            # Calculate matching slider value
            slider_value = (np.abs(slider_range - jitter)).argmin()

        # Update both to show the same value
        self.horizontalSlider_coarsePointing.setValue(slider_value)
        self.lineEdit_coarsePointing.setText('{:.3f}'.format(jitter))

    def update_input(self):
        """ Using the Input Image Open button (open file) and textbox
        """
        # If coming from the button, open the dialog
        if self.sender() == self.pushButton_inputImage:
            # Read selected filename
            filename = self.open_filename_dialog("NIRCam or FGS image", file_type="FITS files (*.fits)")
            self.lineEdit_inputImage.setText(filename)

        # If coming from the textbox, just read the new value
        elif self.sender() == self.lineEdit_inputImage:
            # Read selected filename
            filename = self.lineEdit_inputImage.text()

        # Only continue if the entered image path actually exists:
        if filename is not None and filename != '':
            if not os.path.exists(filename):
                raise FileNotFoundError('Input image {} does not exist.'.format(filename))

        # Derive the root from the filename and assume the default output
        # directory (OUT_PATH)
        if self.radioButton_name_manual.isChecked():
            if self.textEdit_out.toPlainText() == "":
                self.textEdit_out.setEnabled(True)
                self.textEdit_out.setText(OUT_PATH)
            if self.textEdit_out.toPlainText() == OUT_PATH:
                self.textEdit_out.setEnabled(True)

        # Update the example filepath (and converted image preview, if possible)
        self.update_filepreview()

        # Show input image preview
        self.load_input_image_data(filename)

        # Show converted image preview, if possible
        self.update_converted_image_preview()

        return filename

    def on_click_out(self):
        """ Using the Out Dir Open button (open directory)
        """
        # Open the Finder directory dialog
        dirname = self.open_dirname_dialog()

        # Only continue if that directory actually exists
        if dirname is not None:
            # Remove any new lines from the dirname
            dirname = dirname.rstrip()
            self.textEdit_out.setText(dirname)

            if not os.path.exists(dirname):
                raise FileNotFoundError('Output directory {} does not exist.'.format(dirname))

            self.update_filepreview()

    def on_click_infile(self):
        """ Using the Infile Open button (open file) """
        # Determine which infile is being edited
        if self.sender() == self.pushButton_regfileStarSelector:
            to_text = self.lineEdit_regfileStarSelector
        elif self.sender() == self.pushButton_regfileSegmentGuiding:
            to_text = self.lineEdit_regfileSegmentGuiding

        filename = self.open_filename_dialog('In/Reg file', file_type="Input file (*.txt *.incat);;All files (*.*)")
        to_text.setText(filename)
        return filename

    def on_click_root(self):
        """ Using the Set Default Root button"""
        root = utils.make_root(None, self.lineEdit_inputImage.text())
        self.lineEdit_root.setText(root)
        self.update_filepreview()
        return root

    def on_click_bkgdstars(self):
        if self.lineEdit_inputImage.text() == "":
            self.no_inputImage_dialog()
            return

        if not self.buttonGroup_guider.checkedButton():
            self.no_guider_dialog()
            return

        # Enable the textbox
        self.textEdit_backgroundStars.setEnabled(True)

        guider = int(self.buttonGroup_guider.checkedButton().text())

        # If normalization is turned on, read the normalization value & unit
        # and calculate JMag of the guidestar
        if self.checkBox_normalize.isChecked():
            norm_value = float(self.lineEdit_normalize.text())
            norm_unit = self.comboBox_normalize.currentText()
            #TODO - this will have to be changed
            norm_obj = renormalize.NormalizeToCountrate(norm_value, norm_unit, guider)
            fgs_countrate = norm_obj.to_countrate()
            jmag = renormalize.fgs_countrate_to_j_mag(fgs_countrate, guider)
        # If not, determine the FGS counts of the input image
        else:
            input_image = self.lineEdit_inputImage.text()
            data, _ = utils.get_data_and_header(input_image)
            fgs_countrate = np.sum(data[data > np.median(data)])
            jmag = renormalize.fgs_countrate_to_j_mag(fgs_countrate, guider) #We still need this??

        # Eventually, we will want to this to be done with FGS mag
        self.bkgd_stars, method = background_stars.run_background_stars_GUI(guider, jmag, masterGUIapp=self.app)

        method_adverb = {'random': 'randomly',
                         'user-defined': 'as defined by the user',
                         'catalog': 'from a GSC query'}

        if isinstance(self.bkgd_stars, dict) and method is None:
            self.textEdit_backgroundStars.setText('{} background stars added {}'.
                                                  format(len(self.bkgd_stars['x']), method_adverb[method]))

    def on_click_showstars(self, show):
        """Show or hide plots of star positions and selected stars.
        """
        if self.sender == self.checkBox_showStars:
            for line in self.converted_im_circles:
                line[0].set_visible(show)
            self.canvas_converted.peaks.set_visible(show)

            self.canvas_converted.draw()

        elif self.sender == self.checkBox_showStars_shifted:
            for line in self.shifted_im_circles:
                line[0].set_visible(show)
            self.canvas_shifted.peaks.set_visible(show)

            self.canvas_shifted.draw()

    def toggle_convert_im(self):
        # TODO: it's unclear why I (KJB) set this to false. but we want to be able
        # to normalize ITM images so I have commented this out until I better understand it
        # if self.itm:
        #     self.checkBox_normalize.setEnabled(False)
        pass

    def update_segment_guiding_shift(self):
        if self.sender() == self.groupBox_segmentGuiding:
            if self.groupBox_segmentGuiding.isChecked():
                self.radioButton_shifted.setEnabled(os.path.exists(self.shifted_im_file))
            else:
                self.radioButton_shifted.setEnabled(False)

        else:
            if self.radioButton_shifted.isChecked():
                self.lineEdit_regfileSegmentGuiding.setText(self.shifted_guiding_selections_file)
            elif self.radioButton_unshifted.isChecked():
                self.lineEdit_regfileSegmentGuiding.setText(self.guiding_selections_file)

    def update_naming_method(self):
        if self.radioButton_name_manual.isChecked():
            self.stackedWidget.setCurrentIndex(1)
            if self.textEdit_out.toPlainText() == "":
                self.textEdit_out.setEnabled(True)
                self.textEdit_out.setText(OUT_PATH)
        elif self.radioButton_name_commissioning.isChecked():
            self.stackedWidget.setCurrentIndex(0)

        self.update_filepreview()

    def check_guider_against_apt(self):
        if self.apt_guider != '' and self.buttonGroup_guider.checkedButton() is not None:
            # Check the guider in the APT file matches what's chosen in the GUI
            if int(self.apt_guider) != int(self.buttonGroup_guider.checkedButton().text()):
                self.mismatched_apt_guider_dialog()

    def update_apt_gs_values(self):
        # Query APT + call FGSCountrate tool for Guide Star Information
        if self.radioButton_name_manual.isChecked():
            if self.lineEdit_manualid.text() == '' and self.lineEdit_manualobs.text() == '':
                self.program_id, self.observation_num, self.visit_num = '', '', ''
                self.gs_id, self.gs_ra, self.gs_dec = '', '', ''
            elif self.lineEdit_manualid.text() != '' and self.lineEdit_manualobs.text() != '':
                self.program_id = int(self.lineEdit_manualid.text().lower())
                self.observation_num = int(self.lineEdit_manualobs.text().lower())
                self.visit_num = 1  # Will we ever have a visit that's not 1?
                self.gs_id, self.apt_guider, self.gs_ra, self.gs_dec = self.query_apt_for_gs(self.program_id, self.observation_num)
            else:
                raise ValueError('Must set both program ID and observation number to use APT')
        elif self.radioButton_name_commissioning.isChecked():
            self.program_id = int(self.lineEdit_commid.text().lower())
            self.observation_num = int(self.comboBox_obs.currentText())
            self.visit_num = 1  # Will we ever have a visit that's not 1?
            self.gs_id, self.apt_guider, self.gs_ra, self.gs_dec = self.query_apt_for_gs(self.program_id, self.observation_num)

        # Check the guider in the APT file matches what's chosen in the GUI
        self.check_guider_against_apt()

        # Update GSID in image normalization
        self.lineEdit_normalize.setText(str(self.gs_id))

    def update_commissioning_name(self):
        # Check which values have been selected already
        valid_practice = self.comboBox_practice.currentText() != '- Select Practice -'
        valid_car = self.comboBox_car.currentText() != '- Select CAR -'

        # When the CAR step is changed...
        if valid_car and self.sender() == self.comboBox_car:
            # Update the observation dropdown box to include the possible observation numbers
            n_obs = int(self.commissioning_dict[self.comboBox_car.currentText().lower()]['observations'])
            self.comboBox_obs.clear()
            self.comboBox_obs.addItem('- Select Obs -')
            for i_obs in range(n_obs):
                self.comboBox_obs.addItem('{:02d}'.format(i_obs + 1))
            for i_obs in np.arange(n_obs, n_obs + 3):
                self.comboBox_obs.addItem('+{:02d}'.format(i_obs + 1))

            # Add/Update the current APT program number
            self.lineEdit_commid.setText(str(self.commissioning_dict[self.comboBox_car.currentText().lower()]['apt']))

        valid_obs = '- Select Obs -' not in self.comboBox_obs.currentText() and self.comboBox_obs.currentText() != ""
        valid_all = valid_practice and valid_car and valid_obs

        # Update which boxes are enabled and disabled accordingly
        self.comboBox_car.setEnabled(valid_practice)
        self.lineEdit_commid.setEnabled(valid_practice)
        self.comboBox_obs.setEnabled(valid_practice & valid_car)

        # Update the preview output path
        if valid_all:
            path = os.path.join(SOGS_PATH,
                                self.comboBox_practice.currentText(),
                                self.comboBox_car.currentText().lower().replace('-', ''),
                                'out',
                                'for_obs{:02d}'.format(int(self.comboBox_obs.currentText()))
                                )
            self.textEdit_name_preview.setText(path)
        else:
            self.textEdit_name_preview.setText('')

        # Update population of guide star information
        if valid_all and any([self.sender() == self.comboBox_car, self.sender() == self.comboBox_obs,
                              self.sender() == self.pushButton_commid]):
            self.update_apt_gs_values()

        # Update file previews
        self.update_filepreview()


    # - - - - - - - - - - - - - - - - - - - - - - - - - - - - - - - - - - - - -
    # DIALOG BOXES
    # - - - - - - - - - - - - - - - - - - - - - - - - - - - - - - - - - - - - -
    @staticmethod
    def no_inputImage_dialog():
        no_input_im_dialog = QMessageBox()
        no_input_im_dialog.setText('No input image' + ' ' * 50)
        no_input_im_dialog.setInformativeText('The tool will not be able to continue. Please pass in an input image.')
        no_input_im_dialog.setStandardButtons(QMessageBox.Ok)
        no_input_im_dialog.exec()

    @staticmethod
    def no_guider_dialog():
        no_guider_dialog = QMessageBox()
        no_guider_dialog.setText('No guider chosen' + ' ' * 50)
        no_guider_dialog.setInformativeText('The tool will not be able to continue. Please select Guider 1 or 2.')
        no_guider_dialog.setStandardButtons(QMessageBox.Ok)
        no_guider_dialog.exec()

    def mismatched_apt_guider_dialog(self):
        mismatched_apt_guider_dialog = QMessageBox()
        mismatched_apt_guider_dialog.setText('Current guider does not match APT file' + ' ' * 30)
        mismatched_apt_guider_dialog.setInformativeText('The GUI is currently set to use GUIDER{}, but the APT file '
                                                        'you have selected has the guider set as GUIDER{}. '
                                                        'Please change your guider selection to match the '
                                                        'APT file.'.format(
                                                         int(self.buttonGroup_guider.checkedButton().text()),
                                                         self.apt_guider))
        mismatched_apt_guider_dialog.setStandardButtons(QMessageBox.Ok)
        mismatched_apt_guider_dialog.exec()

    def no_root_dialog(self):
        self.no_root_dialog_box = QMessageBox()
        self.no_root_dialog_box.setText('No root defined' + ' ' * 50)
        self.no_root_dialog_box.setInformativeText('The tool will not be able to continue. Please define a root.')
        self.no_root_dialog_box.setStandardButtons(QMessageBox.Ok)
        self.no_root_dialog_box.exec()

    def open_filename_dialog(self, title, file_type="All Files (*)"):
        """ Dialog box for opening a NIRCam of FGS image"""
        # options = QFileDialog.Options()
        fileName, _ = QFileDialog.getOpenFileName(self, "Open {}".format(title),
                                                  "", file_type)
        # options=options)
        if fileName:
            return fileName

    def open_dirname_dialog(self):
        """ Dialog box for opening a directory"""
        options = QFileDialog.Options()
        dirName = QFileDialog.getExistingDirectoryUrl(self, "Select Directory").toString()[7:]
        if dirName:
            return dirName

    def segmentGuiding_dialog(self):
        # Initialize dialog widget
        SGT_dialog = QDialog()

        # Import .ui file
        uic.loadUi(os.path.join(__location__, 'segment_guiding', 'segmentGuidingDialog.ui'), SGT_dialog)

        # Set defaults from parsed header or commissioning section
        SGT_dialog.lineEdit_programNumber.setText(self.program_id)
        SGT_dialog.lineEdit_observationNumber.setText(self.observation_num)
        SGT_dialog.lineEdit_visitNumber.setText(self.visit_num)

        # Setting only for SOF, not POF
        try:
            SGT_dialog.lineEdit_RA.setText(self.gs_ra)
            SGT_dialog.lineEdit_DEC.setText(self.gs_dec)
        except AttributeError:
            pass

        # Run window and wait for response
        SGT_dialog.exec()

        return SGT_dialog

    # - - - - - - - - - - - - - - - - - - - - - - - - - - - - - - - - - - - - -
    # HELPER FUNCTIONS
    # - - - - - - - - - - - - - - - - - - - - - - - - - - - - - - - - - - - - -

    def load_input_image_data(self, filename):
        # Does the input image exist? If so, show it!
        if os.path.exists(filename) and filename.endswith('.fits'):
            # Switch to "Input Image" tab
            self.tabWidget.setCurrentIndex(0)

            # Load data and prep for showing on log scale
            data, header = utils.get_data_and_header(filename)
            data[data <= 0] = 1

            # Try to get information out of the header
            self.parse_header(filename)

            # Plot data
            self.canvas_input.compute_initial_figure(self.canvas_input.fig, data,
                                                     None, None, xlabel='X [pixels]',
                                                     ylabel='Y [pixels]')

            # Update filepath in textbox
            self.textEdit_showingInput.setEnabled(True)
            self.textEdit_showingInput.setText(filename)

        # Otherwise, show nothing
        else:
            # Update textbox showing filepath
            self.textEdit_showingInput.setText('No input image found at {}.'.format(filename))
            self.textEdit_showingInput.setEnabled(False)

            # Update plot to not show anything
            dummy_img = self.canvas_input.axes.imshow(
                np.array([[1e4, 1e4], [1e4, 1e4]]), cmap='bone', clim=(1e-1, 1e2)
            )

        self.canvas_input.draw()

    def parse_header(self, filename):
        # Open the header
        _, header = utils.get_data_and_header(filename)

        # Parse instrument
        try:
            instrument = header['INSTRUME'].upper()
            if "NIRCAM" in instrument:
                self.radioButton_NIRCam.setChecked(True)
            elif "FGS" in instrument:
                self.radioButton_FGS.setChecked(True)
        except KeyError:
            pass

        # Parse detector
        try:
            detector = header['DETECTOR'].upper()
            # Handle NIRCam case
            if "NRC" in detector:
                # Handle longwave case
                if "LONG" in detector:
                    module = detector[3]
                    if module == 'A':
                        index = 5
                    elif module == 'B':
                        index = 10

                # Handle shortwave case
                else:
                    detector = detector.strip()[-2:]
                    index = self.comboBox_detector.findText(detector, Qt.MatchFixedString)

                # Update dropdown menu
                if index >= 0:
                    self.comboBox_detector.setEnabled(True)
                    self.comboBox_detector.setCurrentIndex(index)

            # Handle FGS case
            elif "GUIDER" in detector:
                self.radioButton_FGS.setChecked(True)
        # If there is not DETECTOR keyword, set NIRCam detector back to parse
        except KeyError:
            self.comboBox_detector.setCurrentIndex(0)

        # Parse for ITM
        try:
            origin = header['ORIGIN'].strip()
            if origin == 'ITM':
                self.itm = True
                # self.checkBox_normalize.setEnabled(False) # Why is this set to FALSE? What did past self know that present self doesn't?
            else:
                self.itm = False
        except KeyError:
            pass

        # Parse APT program, observation, and visit information
        if self.radioButton_name_manual.isChecked():
            keywords = ['PROGRAM', 'OBSERVTN', 'VISIT']
            attributes = ['program_id', 'observation_num', 'visit_num']
            for keyword, attr in zip(keywords, attributes):
                try:
                    setattr(self, attr, str(header[keyword]))
                except KeyError:
                    pass

    def is_valid_path_defined(self):
        if self.radioButton_name_manual.isChecked():
            if not (self.textEdit_out.toPlainText() != "" and self.lineEdit_root.text() != ""
                    and self.buttonGroup_guider.checkedButton()):
                return False
            else:
                return True
        elif self.radioButton_name_commissioning.isChecked():
            if self.textEdit_name_preview.toPlainText() == "" or not self.buttonGroup_guider.checkedButton():
                return False
            else:
                return True

    def update_converted_image_preview(self):
        # Are all the necessary fields filled in? If not, don't even try.
        if not self.is_valid_path_defined():
            return

        # Does a converted image exist? If so, show it!
        if os.path.exists(self.converted_im_file):
            # Prepare to show converted image
            self.canvas_converted.axes.set_visible(True)
            self.tabWidget.setCurrentIndex(1)
            self.textEdit_showingConverted.setEnabled(True)

            # Update filepath
            self.textEdit_showingConverted.setText(self.converted_im_file)

            # Toggle the "use converted image" buttons
            self.checkBox_useConvertedImage.setEnabled(True)
            self.checkBox_useConvertedImage.setChecked(True)

            # Enable the "show stars" button
            self.checkBox_showStars.setEnabled(True)

            # Load data
            data, _ = utils.get_data_and_header(self.converted_im_file)
            data[data <= 0] = 1

            # Load all_found_psfs*.text
            x, y = [None, None]
            if os.path.exists(self.all_found_psfs_file):
                psf_list = asc.read(self.all_found_psfs_file)
                x = psf_list['x']
                y = psf_list['y']

            # Plot data image and peak locations from all_found_psfs*.txt
            self.canvas_converted.compute_initial_figure(self.canvas_converted.fig, data, x, y)

            # If possible, plot the selected stars in the guiding_selections*.txt
            if os.path.exists(self.guiding_selections_file):
                selected_psf_list = asc.read(self.guiding_selections_file)
                x_selected = selected_psf_list['x']
                y_selected = selected_psf_list['y']

                # Remove old circles
                for line in self.converted_im_circles:
                    self.canvas_converted.axes.lines.remove(line[0])
                self.converted_im_circles = [
                    self.canvas_converted.axes.plot(x_selected[0], y_selected[0],
                                                    'o', ms=25, mfc='none',
                                                    mec='yellow', mew=2, lw=0)
                ]
                self.converted_im_circles.append(
                    self.canvas_converted.axes.plot(x_selected[1:], y_selected[1:],
                                                    'o', ms=25, mfc='none',
                                                    mec='darkorange', mew=2, lw=0)
                )

        # If not, show nothing.
        else:
            # Update textbox showing filepath
            self.textEdit_showingConverted.setText(
                'No converted guider {} image found at {}.'.format(self.buttonGroup_guider.checkedButton().text(),
                                                                   self.converted_im_file))
            self.textEdit_showingConverted.setEnabled(False)

            # Disable the "use converted image" buttons
            self.checkBox_useConvertedImage.setChecked(False)
            self.checkBox_useConvertedImage.setEnabled(False)

            # Disable the "show stars" button
            self.checkBox_showStars.setEnabled(False)

            # Update plot to not show anything
            dummy_img = self.canvas_converted.axes.imshow(
                np.array([[1e4, 1e4], [1e4, 1e4]]), cmap='bone', clim=(1e-1, 1e2)
            )

        return self.canvas_converted.draw()

    def update_shifted_image_preview(self):
        # Are all the necessary fields filled in? If not, don't even try.
        if not self.is_valid_path_defined():
            return

        # Does a shift image exist? If so, show it!
        if os.path.exists(self.shifted_im_file):
            # Prepare to show shifted image
            self.canvas_shifted.axes.set_visible(True)
            self.tabWidget.setCurrentIndex(2)
            self.textEdit_showingShifted.setEnabled(True)

            # Update filepath
            self.textEdit_showingShifted.setText(self.shifted_im_file)

            # Toggle the "use shifted image" buttons
            self.radioButton_shifted.setChecked(True)

            # Enable the "show stars" button
            self.checkBox_showStars_shifted.setEnabled(True)

            # Load data
            data, _ = utils.get_data_and_header(self.shifted_im_file)
            data[data <= 0] = 1

            # Load all_found_psfs*.text
            x, y = [None, None]
            if os.path.exists(self.shifted_all_found_psfs_file):
                psf_list = asc.read(self.shifted_all_found_psfs_file)
                x = psf_list['x']
                y = psf_list['y']

            # Plot data image and peak locations from all_found_psfs*.txt
            self.canvas_shifted.compute_initial_figure(self.canvas_shifted.fig, data, x, y)

            # If possible, plot the selected stars in the guiding_selections*.txt
            if os.path.exists(self.shifted_guiding_selections_file):
                selected_psf_list = asc.read(self.shifted_guiding_selections_file)
                x_selected = selected_psf_list['x']
                y_selected = selected_psf_list['y']

                # Remove old circles
                for line in self.shifted_im_circles:
                    self.canvas_shifted.axes.lines.remove(line[0])
                self.shifted_im_circles = [
                    self.canvas_shifted.axes.plot(x_selected[0], y_selected[0],
                                                    'o', ms=25, mfc='none',
                                                    mec='yellow', mew=2, lw=0)
                ]
                self.shifted_im_circles.append(
                    self.canvas_shifted.axes.plot(x_selected[1:], y_selected[1:],
                                                    'o', ms=25, mfc='none',
                                                    mec='darkorange', mew=2, lw=0)
                )

        # If not, show nothing.
        else:
            # Update textbox showing filepath
            self.textEdit_showingShifted.setText(
                'No shifted guider {} image found at {}.'.format(self.buttonGroup_guider.checkedButton().text(),
                                                                   self.shifted_im_file))
            self.textEdit_showingShifted.setEnabled(False)

            # Disable the "use shifted image" buttons
            self.radioButton_unshifted.setChecked(True)
            self.radioButton_shifted.setEnabled(False)

            # Disable the "show stars" button
            self.checkBox_showStars_shifted.setEnabled(False)

            # Update plot to not show anything
            dummy_img = self.canvas_shifted.axes.imshow(
                np.array([[1e4, 1e4], [1e4, 1e4]]), cmap='bone', clim=(1e-1, 1e2)
            )

        return self.canvas_shifted.draw()

    def update_filepreview(self):
        # If either:
        #   1) manual naming is selected and the root, out_dir, and guider have been defined, or
        #   2) commissioning naming is selected and the practice, CAR, and observation have
        #       been selected
        # show an example filepath to a simulated image, and auto-populate the guiding_selections*.txt.text
        # filepath. Also, auto-generate important filenames as class attributes.

        if self.is_valid_path_defined():
            manual_naming = self.radioButton_name_manual.isChecked()
            guider = self.buttonGroup_guider.checkedButton().text()

            # Determine root directory
            if manual_naming:
                root = self.lineEdit_root.text()
                root_dir = os.path.join(self.textEdit_out.toPlainText(), 'out',
                                        self.lineEdit_root.text())
            else:
                root = 'for_obs{:02d}'.format(int(self.comboBox_obs.currentText()))
                root_dir = self.textEdit_name_preview.toPlainText()

            # Note: maintaining if statements and "old" file names for backwards compatibility.

            # Update guiding selections file path
            guiding_selections_file = os.path.join(
                root_dir, 'guiding_selections_{}_G{}.txt'.format(root, guider)
            )
            guiding_selections_file_old = os.path.join(
                root_dir, '{}_G{}_regfile.txt'.format(root, guider)
            )
            if os.path.exists(guiding_selections_file_old):
                self.guiding_selections_file = guiding_selections_file_old
            else:
                self.guiding_selections_file = guiding_selections_file

            # Update all found PSFs file path
            all_found_psfs_file = os.path.join(
                root_dir, 'all_found_psfs_{}_G{}.txt'.format(root, guider)
            )
            all_found_psfs_file_old = os.path.join(
                root_dir, '{}_G{}_ALLpsfs.txt'.format(root, guider)
            )
            if os.path.exists(all_found_psfs_file_old):
                self.all_found_psfs_file = all_found_psfs_file_old
            else:
                self.all_found_psfs_file = all_found_psfs_file

            # Update converted FGS image filepath
            self.converted_im_file = os.path.join(
                root_dir, 'FGS_imgs', '{}_G{}.fits'.format(root, guider)
            )

            # Update shifted FGS image & catalog filepaths
            self.shifted_im_file = os.path.join(
                root_dir, 'shifted', '{}_G{}.fits'.format(root, guider)
            )
            self.shifted_all_found_psfs_file = os.path.join(
                root_dir, 'shifted', 'all_found_psfs_{}_G{}.txt'.format(root, guider)
            )
            self.shifted_guiding_selections_file = os.path.join(
                root_dir, 'shifted', 'guiding_selections_{}_G{}.txt'.format(root, guider)
            )

            # Update default guiding_selections*.txt paths in GUI
            if os.path.exists(self.guiding_selections_file):
                self.lineEdit_regfileStarSelector.setText(self.guiding_selections_file)
                if not self.radioButton_shifted.isChecked():
                    self.lineEdit_regfileSegmentGuiding.setText(self.guiding_selections_file)
                else:
                    self.lineEdit_regfileSegmentGuiding.setText(self.shifted_guiding_selections_file)
            else:
                self.lineEdit_regfileStarSelector.setText("")
                self.lineEdit_regfileSegmentGuiding.setText("")

            # If possible, show converted and shifted image previews, too
            self.update_converted_image_preview()
            self.update_shifted_image_preview()

    @staticmethod
    def query_apt_for_gs(program_id, obs_number):
        """
        Function to take in the desired APT Program ID and observation number and
        output the ID, RA, and DEC of the guide star set under the Special Requirements
        tab of that APT file for that ID/Obs. The RA and Dec is found by querying the GSC
        Catalog using the jwst-fgs-countrrate module.

        Code adapted from:
            https://github.com/spacetelescope/jwst_magic/blob/master/fgs-commissioning/
                notebooks/generate_commissioning_activities_yaml.ipynb
            https://grit.stsci.edu/jsahlmann/aptxml/blob/master/aptxml/manipulate.py

        Parameters
        ----------
        program_id : int
            The APT program ID of interest
        obs_number : int
            The observation number of interest

        Returns
        -------
        gs_id : str
            ID of the guide star from the program ID/Obs
        guider : int
            The guider number from the program ID/Obs
        ra : float
            RA of the guide star from the program ID/Obs
        dec : float
            DEC of the guide star from the program ID/Obs

        """

        # Build temporary directory
        if os.path.exists('temp_apt'):
            shutil.rmtree('temp_apt')
        os.mkdir('temp_apt')

        # Download the APT file (.aptx file) from online using the program ID
        urllib.request.urlretrieve(
            'http://www.stsci.edu/jwst/phase2-public/{}.aptx'.format(program_id),
            'temp_apt/{}.aptx'.format(program_id)
        )

        # Get the path to the user's newest APT version
        try:
            apt_list = glob.glob('{}/Applications/*APT*'.format(os.path.expanduser('~')))
            apt_path = apt_list[0]
        except IndexError:
            try:
                apt_list = glob.glob('/Applications/*APT*')
                apt_path = apt_list[0]
            except IndexError:
                raise FileNotFoundError("APT not found in /Applications or ~/Applications")
        apt_path = apt_path.replace(' ', '\ ')  # fix issue with space in APT name to make path work

        # Run APT and export the XML file
        command = ['{} -nogui -export xml temp_apt/{}.aptx'.format(apt_path + '/bin/apt', program_id)]
        subprocess.call(command, stdout=subprocess.PIPE, stderr=subprocess.DEVNULL, shell=True)

        # Open the APT XML file
        with open('temp_apt/{}.xml'.format(program_id)) as f:
            tree = etree.parse(f)

        # Pull: List of Observations for the CAR > Specific Obs > Special Requirements Info (sr)
        namespace_tag = '{http://www.stsci.edu/JWST/APT}'
        observation_list = tree.find(namespace_tag + 'DataRequests').findall('.//' + namespace_tag + 'Observation')
        observation = observation_list[obs_number - 1]  # indexes from 1
        sr = [x for x in observation.iterchildren() if x.tag.split(namespace_tag)[1] == "SpecialRequirements"][0]

        # Try to pull the Guide Star information
        try:
            gs = [x for x in sr.iterchildren() if x.tag.split(namespace_tag)[1] == "GuideStarID"][0]
        except IndexError:
            raise ValueError("This observation doesn't have a Guide Star Special Requirement")

        # Pull out the guide star ID and the guider number
        gs_id = [x for x in gs.iterchildren() if x.tag.split(namespace_tag)[1] == "GuideStar"][0].text
        guider = [x for x in gs.iterchildren() if x.tag.split(namespace_tag)[1] == "Guider"][0].text

        # Account for if the guider is written as "guider 1" or "guider1"
        if not isinstance(guider, int):
            guider = guider.lower().replace(' ', '').split('guider')[1]

        # Tear down temporary directory
        shutil.rmtree('temp_apt')

        # Use Guide Star ID to get RA/DEC using default GSC in fgscountrate module
        data_frame = fgscountrate.query_gsc(gs_id=gs_id)

        # Check there's only 1 line in the GSC with this GS ID
        if len(data_frame) == 1:
            gsc_series = data_frame.iloc[0]
        else:
            raise ValueError("This Guide Star ID points to multiple lines in catalog")

        # Pull RA and DEC
        ra = gsc_series['ra']
        dec = gsc_series['dec']

        return gs_id, guider, ra, dec


# - - - - - - - - - - - - - - - - - - - - - - - - - - - - - - - - - - - - - - -
# MAIN FUNCTION
# - - - - - - - - - - - - - - - - - - - - - - - - - - - - - - - - - - - - - - -

def run_MasterGui(root=None, norm_value=12.0, norm_unit="FGS Magnitude", nircam_det=None,
                  nircam=True, global_alignment=False, steps=None, in_file=None,
                  bkgd_stars=False, out_dir=OUT_PATH, convert_im=True,
                  star_selection=True, star_selection_gui=True, file_writer=True,
                  segment_guiding=False, itm=False):
    # RUN GUI
    app = QtCore.QCoreApplication.instance()  # Use existing instance, if there is one
    if app is None:
        app = QApplication(sys.argv)

    ex = MasterGui(root, norm_value, norm_unit, nircam_det, nircam, global_alignment, steps,
                   in_file, bkgd_stars, out_dir, convert_im, star_selection_gui,
                   file_writer, segment_guiding, app=app, itm=itm)
    # #return ex.settings
    out = app.exec()

    return out<|MERGE_RESOLUTION|>--- conflicted
+++ resolved
@@ -153,7 +153,6 @@
         self.shifted_im_circles = []
         self.bkgd_stars = None
         self.itm = itm
-<<<<<<< HEAD
         self.program_id = ''
         self.observation_num = ''
         self.visit_num = ''
@@ -161,9 +160,7 @@
         self.apt_guider = ''
         self.gs_ra = ''
         self.gs_dec = ''
-=======
         self._test_sg_dialog = None
->>>>>>> e972c6eb
 
         # Initialize main window object
         QMainWindow.__init__(self)
@@ -453,11 +450,8 @@
         # Segment guiding
         # - - - - - - - - - - - - - - - - - - - - - - - - - - - - - - - - - - -
         if self.groupBox_segmentGuiding.isChecked():
-<<<<<<< HEAD
             # Pull info from header
             self.parse_header(input_image)
-=======
->>>>>>> e972c6eb
 
             # If Id/Obs/Visit and/or GS info hasn't already been set by parse_header() or commissioning section
             if not all(hasattr(self, attr) for attr in ["program_id", "observation_num", "visit_num"]):
@@ -469,18 +463,14 @@
             if self.radioButton_photometryOverride.isChecked():
                 # Initialize the dialog
                 self._test_sg_dialog = segment_guiding.SegmentGuidingGUI.SegmentGuidingDialog(
-                                       "POF", None, program_id, observation_num, visit_num, log=None
+                                       "POF", None, self.program_id, self.observation_num, self.visit_num, log=None
                 )
-
                 # Generate the file
                 segment_guiding.generate_photometry_override_file(
-<<<<<<< HEAD
-                    root, self.program_id, self.observation_num, self.visit_num, out_dir=out_dir
-=======
-                    root, program_id, observation_num, visit_num, out_dir=out_dir,
+                    root, self.program_id, self.observation_num, self.visit_num, out_dir=out_dir,
                     parameter_dialog=True, dialog_obj=self._test_sg_dialog
->>>>>>> e972c6eb
                 )
+
             else:
                 # Get APT program information from parsed header
                 self.parse_header(input_image)
