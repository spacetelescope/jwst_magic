--- conflicted
+++ resolved
@@ -54,13 +54,8 @@
             self.create_id_proc_file(root, guider, xarr, yarr, counts,
                                      thresh_factor=thresh_factor)
         elif step == 'ACQ':
-<<<<<<< HEAD
-            print(acq1_imgsize, acq2_imgsize)
             self.create_acq_proc_file(root, guider, xarr, yarr, counts,
                                       acq1_imgsize, acq2_imgsize)
-=======
-            self.create_acq_proc_file(root, guider, xarr, yarr, counts)
->>>>>>> 30697815
 
     def find_templates(self, guider, step, template_path):
         '''
@@ -162,42 +157,23 @@
                      os.path.join(self.out_dir, 'ground_system'))
 
 
-<<<<<<< HEAD
     def create_acq_proc_file(self, root, guider, xarr, yarr, counts,
                              acq1_imgsize, acq2_imgsize):
-=======
-    def create_acq_proc_file(self, root, guider, x_gs, y_gs, counts):
->>>>>>> 30697815
         '''
         Create the CECIL proc file for the acquisition phase
         '''
         eol = '\n'
-
-<<<<<<< HEAD
+        
         ### THIS IS BAD -- CHANGE THIS --- KJB 1/25/2018
         #corner coords & gs counts
-        xarr1, yarr1 = rptoia.rptoia(xarr - acq1_imgsize//2,
-                                     yarr - acq1_imgsize//2,
-                                     guider)
-        xarr2, yarr2 = rptoia.rptoia(xarr - acq2_imgsize//2,
-                                     yarr - acq2_imgsize//2,
-                                     guider)
-
-
-=======
-        # Convert GS location in pixels to DHAS ideal angle
-        x_gs, y_gs = coordinate_transforms.Raw2DHAS(x_gs, y_gs, guider) # SWITCH UGH
-
-        # Corner coords
-        ind1, acq1_corner_x, acq1_corner_y, counts1 = np.loadtxt(os.path.join(self.out_dir, 'stsci',
-                                                              '{}_G{}_ACQ1.stc'.format(root,
-                                                                                       guider))).T
-
-        ind2, acq2_corner_x, acq2_corner_y, counts2 = np.loadtxt(os.path.join(self.out_dir, 'stsci',
-                                                              '{}_G{}_ACQ2.stc'.format(root,
-                                                                                       guider))).T
+        xarr1, yarr1 = coordinate_transforms.Raw2DHAS(xarr - acq1_imgsize//2,
+                                                      yarr - acq1_imgsize//2,
+                                                      guider)
+        xarr2, yarr2 = coordinate_transforms.Raw2DHAS(xarr - acq2_imgsize//2,
+                                                      yarr - acq2_imgsize//2,
+                                                      guider)
+
         # Get threshold from countrate (not from STC file)
->>>>>>> 30697815
         threshgs = 0.50 * counts
 
         with open(os.path.join(self.out_dir, 'dhas',
@@ -211,13 +187,8 @@
 
             # Write guide star coordinates
             file_out.write('@IFGS_GUIDESTAR {0}, 2, {1:12.4f}, {2:12.4f}, \
-<<<<<<< HEAD
                            {3:12.4f}, {4:8d}'.format(self.guider, float(xarr1),
                                                      float(yarr1), float(counts),
-=======
-                           {3:12.4f}, {4:8d}'.format(self.guider, float(x_gs),
-                                                     float(y_gs), float(counts),
->>>>>>> 30697815
                                                      int(threshgs)))
 
             write_from_template(self.template_b, file_out)
@@ -225,13 +196,9 @@
             # Write ACQ1 box specs
             file_out.write('@IFGS_CONFIG {0}, SWADDRESS=spaceWireAddr1, SLOT=1, NINTS=1, \
             NGROUPS=groupNum1, NFRAMES=1, NSAMPLES=1, GROUPGAP=1, NROWS=128, NCOLS=128, \
-<<<<<<< HEAD
             ROWCORNER={1:12.4f},COLCORNER={2:12.4f}'.format(self.guider,
                                                             float(xarr1),
                                                             float(yarr1)))
-=======
-            ROWCORNER={1:12.4f},COLCORNER={2:12.4f}'.format(self.guider, acq1_corner_x, acq1_corner_y))
->>>>>>> 30697815
             file_out.write(eol)
 
             write_from_template(self.template_c, file_out)
@@ -239,13 +206,9 @@
             # Write ACQ2 box specs
             file_out.write('@IFGS_CONFIG {0}, spaceWireAddr2, SLOT=2, NINTS=1, \
             NGROUPS=groupNum2, NFRAMES=1, NSAMPLES=1, GROUPGAP=1, NROWS=32, NCOLS=32, \
-<<<<<<< HEAD
             ROWCORNER={1:12.4f}, COLCORNER={2:12.4f}'.format(self.guider,
                                                              float(xarr2),
                                                              float(yarr2)))
-=======
-            ROWCORNER={1:12.4f}, COLCORNER={2:12.4f}'.format(self.guider, acq2_corner_x, acq2_corner_y))
->>>>>>> 30697815
             file_out.write(eol)
 
             write_from_template(self.template_d, file_out)
