--- conflicted
+++ resolved
@@ -2,7 +2,7 @@
 from glob import glob
 import os
 
-# Third Party
+# THIRD PARTY
 import numpy as np
 from astropy.io import fits
 from scipy import signal
@@ -144,17 +144,11 @@
     return padded_data
 
 def resize_nircam_image(data, nircam_scale, fgs_pix, fgs_plate_size):
-<<<<<<< HEAD
+    '''
+    Resize the passed in NIRCam image to match the expected FGS size
+    '''
     cropped = data[4:-4, 4:-4]  # crop 4pixel zero-padding
     binned_pix = int(round((data.shape[0] * nircam_scale * fgs_pix) / (fgs_plate_size * 60)))
-
-=======
-    '''
-    Resize the passed in NIRCam image to match the expected FGS size
-    '''
-    cropped = data[4:-4, 4:-4] # crop 4pixel zero-padding
-    binned_pix = int(round((data.shape[0]*nircam_scale*fgs_pix)/(fgs_plate_size*60)))
->>>>>>> 37f55e50
     data_resized = utils.resize_array(cropped, binned_pix, binned_pix)
 
     padding = int((cropped.shape[0] - binned_pix) / 2)
@@ -243,10 +237,6 @@
     data_path = os.path.join(local_path, 'data')
     # Guider-dependent files
     header_file = os.path.join(data_path, 'newG{}magicHdrImg.fits'.format(guider))
-<<<<<<< HEAD
-    # bias_data_path = os.path.join(data_path, 'g{}bias0.fits'.format(guider))
-=======
->>>>>>> 37f55e50
 
     # ---------------------------------------------------------------------
     # Constants
@@ -281,15 +271,10 @@
         return
 
     # ---------------------------------------------------------------------
-<<<<<<< HEAD
-    # For the images requested, convert to FGS images
-    for im in im_list:
-        basename = os.path.basename(im)
-=======
     ## For the images requested, convert to FGS images
     for image in im_list:
         basename = os.path.basename(image)
->>>>>>> 37f55e50
+
         root = basename.split('.')[0]
         log.info('Beginning to create FGS image from {}'.format(root))
 
@@ -314,15 +299,9 @@
                                 '{}_G{}_binned_pad_norm.fits'.format(root, guider))
         # Any value about 65535 will wrap when converted to uint16
         data_norm[data_norm >= 65535] = 65535
-<<<<<<< HEAD
-        hdr = utils.read_fits(header_file)[0]
-        utils.write_fits(out_path, np.uint16(data_norm), header=hdr)
-=======
         hdr, dummy_data = fits.getdata(header_file, header=True)
         utils.write_fits(out_path, np.uint16(data_norm), header=hdr)
 
->>>>>>> 37f55e50
-
         print("Finished for {}, Guider = {}".format(root, guider))
 
         if return_im:
