# STDLIB
from glob import glob
import os

# THIRD PARTY
import numpy as np
from astropy.io import fits
from scipy import signal

# LOCAL
import counts_to_jmag
import log
import utils


'''
Python Img Re-Binning Tool for FGS comissioning data

Input NIRCam images, rebin to FGS platescale and renormalize to desired FGS

NIRCam FOV: 1.09' by 1.09'
NIRCam pixel scale: 0.032"/pixel

FGS FOV: 2.4' by 2.4'
FGS pixel scale: 0.070"/pixel


For development of this code, used mock-up NIRCam files from Ball Aerospace's ITM tool,
simulating Global Alignment using the short wavelength channel

(Sherie was told they include detector noise and bias offsets between the readout channels)
'''

# Constants
NIRCAM_SW_SCALE = 0.031  # NIRCam SW pixel scale (arcsec/pixel)
NIRCAM_LW_SCALE = 0.063  # NIRCam LW pixel scale (arcsec/pixel)
FGS_PIXELS = 2048  # FGS image size in pixels
FGS_PLATE_SIZE = 2.4  # FGS image size in arcseconds

# Constants to change
BAD_PIXEL_THRESH = 2000  # Bad pixel threshold

# -------------------------------------------------------------------------------
def bad_pixel_correction(data, bp_thresh):
    '''Finds and smooths out bad pixels with a median filter'''
    # apply median filter
    smooth = signal.medfilt(data, 3)

    # set negative values to zero
    j = smooth.copy()
    j[j < 0] = 0

    # difference between image and smoothed image; leaves the background behind
    # so we can filter out the bad pixels
    delta = data - smooth

    # Locating the bad pixels. If there are still bpix in masked image, fiddle
    # with delta threshold
    j = np.where(delta > bp_thresh)

    # using location of the bad pixels, replace the bpix value with median value
    # of the smoothed image
    # also get rid of any negative numbers
    data[j] = np.median(smooth)
    data[data < 0] = 0

    # recast as unsigned integers
    data = np.int_(data)

    # clip any over saturated/hot pixels left, replace with integer form of
    # median value of smoothed image
    data[data > 50000] = np.int_(np.median(smooth))

    return data


def rotate_nircam_image(image, fgs_guider, header, nircam_det):
    '''
    Given NIRCAM module A or B (given by the header in your original NIRCAM image),
    rotate/flip to put in correct orientation for FGS 1 and 2.
    '''
    # The Dectector keyword retruns 'NRCA*' or 'NRCB*' so to simplify matters
    # I just pull out the 4th character in the string
    if nircam_det is not None:
        detector = nircam_det
    else:
        detector = header['DETECTOR'][3:].strip()

    # Determine whether the NIRCam image is short- or long-wave to determine
    # the pixel scale
    if '5' in detector:
        # Longwave
        nircam_scale = NIRCAM_LW_SCALE
    else:
        # Shortwave
        nircam_scale = NIRCAM_SW_SCALE

    # Based on the specific detector frame, rotate to match the raw FGS frame
    if detector in ['A2', 'A4', 'B1', 'B3', 'B5']:
        if fgs_guider == 1:
            # FGS guider = 1; Perform a Left-Right flip and swap axes
            image = np.fliplr(image)  # equivalent to image[:,::-1]
            image = np.swapaxes(image, 0, 1)
        elif fgs_guider == 2:
            # FGS guider = 2; Perform a 180 degree rotation and swap axes
            image = np.rot90(image, k=2)
            image = np.swapaxes(image, 0, 1)

    elif detector in ['A1', 'A3', 'A5', 'B2', 'B4']:
        if fgs_guider == 1:
            # FGS guider = 1; Perform a Up-Down flip and swap axes
            image = np.flipud(image)  # equivalent to image[::-1,...]
            image = np.swapaxes(image, 0, 1)
        elif fgs_guider == 2:
            # FGS guider = 2; Swap axes!
            image = np.swapaxes(image, 0, 1)

    else:
        log.error('Unfamiliar NIRCam detector provided. Check the header keyword' +
                  ' "DETECTOR" for the NIRCAM module, then re-run using the ' +
                  '"nircam_det" keyword to bypass the header query.')

    return nircam_scale, image


def pad_data(data, padding, fgs_pix):
    """
    Pad data with mean of data
    """
    size = np.shape(data)[0]

    # Remove NIRCam pedestals
<<<<<<< HEAD
    ped_size = size // 4
    peddata = np.zeros((size, size))
=======
    ped_size = size / 4
    noped_data = np.zeros(np.shape(data))
>>>>>>> 9ae1de25
    for i in range(4):
        ped_start = int(i * ped_size)
        ped_stop = int((i + 1) * ped_size)
        ped_strip = data[:, ped_start:ped_stop]
        pedestal = np.median(ped_strip)

        # Subtract median from each pedestal strip
        noped_data[:, ped_start:ped_stop] = data[:, ped_start:ped_stop] - pedestal
        # print('Removing pedestal {} value: {}'.format(i + 1, pedestal))

    # Create an array of size (binned data + 2*padding), filled with the mean data value
    padded_size = size + 2 * (padding)

    if padded_size != fgs_pix - 8:
        # If just a +1 error from odd size of image
        if padded_size == 2039:
            padded_size = 2040
        # If something else is going on....
        else:
            raise ValueError('Padded image not of proper size (should be 2040): {}'.format(padded_size))

    avg_signal = np.mean(noped_data)
    padded_data = np.full((padded_size, padded_size), avg_signal)

<<<<<<< HEAD
    # Add in FGS pedestal
    fgs_ped = np.fix(15 * np.random.random_sample(size=4)).astype(int)  # Randomly generate values
    ped_size = padded_size // 4
    for i in range(4):
        ped_start = i * ped_size
        ped_stop = (i + 1) * ped_size
        pedestal = fgs_ped[i]
=======
    # Replace center of array with real data
    padded_data[padding:padding + size, padding:padding + size] = noped_data
>>>>>>> 9ae1de25

    # Correct high or low pixels
    padded_data[padded_data < 0] = 0.
    padded_data[padded_data > 65000] = 0.

    return padded_data

def resize_nircam_image(data, nircam_scale, fgs_pix, fgs_plate_size):
    '''
    Resize the passed in NIRCam image to match the expected FGS size
    '''
    cropped = data[4:-4, 4:-4]  # crop 4pixel zero-padding
    binned_pix = int(round((data.shape[0] * nircam_scale * fgs_pix) / (fgs_plate_size * 60)))
    data_resized = utils.resize_array(cropped, binned_pix, binned_pix)

    padding = int((cropped.shape[0] - binned_pix) / 2)
    data_pad = pad_data(data_resized, padding, fgs_pix)
    fgs_data = np.pad(data_pad, 4, 'constant')  # Add back reference pixels

    return fgs_data


def normalize_data(data, fgs_counts, threshold=5):
    '''
    Threshold of 5 assumes background is very low. *This will need to be automated
    later.*
    '''
    mask = data > threshold
    data_norm = np.copy(mask * data.astype(np.float64))
    data_norm *= (fgs_counts / data_norm.sum())  # renormalize by sum of non-masked data
    data_norm[mask == 0] = data[mask == 0]  # background is not normalized

    return data_norm


def add_bias_to_data(bias_data_path, fgs_data, root, guider='', output_path='',
                     save_to_fits=True):
    """
    OUT OF DATE - 6/21/17
    Adds in the bias from the guider (two seperate files) to FGS
    (or simulated FGS image that has been padded and normalized)

    This assumes that the format of the guider bias filename is
       job<ID>_g<guider_number>bias.fits.
    If you have a different filename format, pass in the guider_name.

    Default guider bias files are found in the following location:
       guider1: "g1bias.fits"
       guider2: "g2bias.fits"
    """
    bias_data = fits.getdata(bias_data_path)

    binned_pad_norm_bias = fgs_data + bias_data

    if save_to_fits:
        utils.ensure_dir_exists(os.path.join(output_path, 'bin_norm_bias_imgs'))

        if guider is None:
            guider = bias_data_path.split('/')[-1].split('.')[0][-6:]
        out_path = os.path.join(output_path, 'bin_norm_bias_imgs',
                                '{}_G{}_binned_pad_norm.fits'.format(root, guider))
        utils.write_fits(out_path, binned_pad_norm_bias)

    return binned_pad_norm_bias


# -------------------------------------------------------------------------------
# -------------------------------------------------------------------------------
def convert_im(input_im, guider, fgs_counts=None, jmag=None, nircam_det=None,
               return_im=True, output_path=None):
    '''
    Takes NIRCam image and turns it into an FGS-like image, gets count rate and location of
    each guide star in each image

    Parameters
    ==========
    input_im: str,list of strings
        This can be the path to a file, the path to a directory where all .fits
        files are images you want to convert, or a list of paths (i.e. use glob to
        get this list)
        input_path = '/user/kbrooks/itar/FGS/ga/subset_060617'
    guider: int
        1 or 2
    fgs_counts: int
        The FGS counts in the star. If set to 'None', pass in the jmag. SET TO 65353 FOR NOW
    jmag: float
        The J magnitude of the star. If set to 'None' and fgs_counts set to 'None',
        will defaul to 11.
    nircam_det: str
        The NIRCAM module, otherwise the header will be parsed
    '''

    # Establish paths and necessary files
    # 'local_path' is the path where this script exists
    local_path = os.path.dirname(os.path.realpath(__file__))
    # Data path is the directory that includes *.fits files (ie newmagicHdrImg,bias0, etc)
    data_path = os.path.join(local_path, 'data')
    # Guider-dependent files
    header_file = os.path.join(data_path, 'newG{}magicHdrImg.fits'.format(guider))

    # ---------------------------------------------------------------------
    # Find FGS counts to be used for normalization
    if fgs_counts is None:
        if jmag is None:
            log.warning('No counts or J magnitude given, setting to default')
            jmag = 11
        fgs_counts = counts_to_jmag.jmag_to_fgs_counts(jmag, guider)
    else:
        jmag = counts_to_jmag.fgs_counts_to_jmag(fgs_counts, guider)

    log.info('J magnitude = {:.1f}'.format(jmag))

    # ---------------------------------------------------------------------
    # Get list of images from input path: can take file,list,dir
    if isinstance(input_im, list):
        im_list = input_im
    elif os.path.isfile(input_im):
        im_list = [input_im]
    elif os.path.isdir(input_im):
        im_list = (glob(os.path.join(input_im, '*.fits')))
    else:
        log.error("Input format not recognized. Exiting.")
        return

    # ---------------------------------------------------------------------
    # For the images requested, convert to FGS images
    all_ims = []
    for image in im_list:
        basename = os.path.basename(image)

        root = basename.split('.')[0]
        log.info('Beginning to create FGS image from {}'.format(root))

        if output_path is None:
            output_path_save = os.path.join(local_path, 'out', root)
            utils.ensure_dir_exists(output_path_save)
        else:
            output_path_save = output_path

        data = fits.getdata(image, header=False)
        header = fits.getheader(image, ext=0)

        # ---------------------------------------------------------------------
        # Create FGS image
        # Mask out bad pixels
        data_masked = bad_pixel_correction(data, BAD_PIXEL_THRESH)
        # Rotate the NIRCAM image into FGS frame
        nircam_scale, data_rot = rotate_nircam_image(data_masked, guider, header, nircam_det)
        # Pad image
        data_pad = resize_nircam_image(data_rot, nircam_scale, FGS_PIXELS, FGS_PLATE_SIZE)
        # Normalize image
        data_norm = normalize_data(data_pad, fgs_counts)

        out_path = os.path.join(output_path_save, 'FGS_imgs',
                                '{}_G{}_binned_pad_norm.fits'.format(root, guider))
        # Any value about 65535 will wrap when converted to uint16
        data_norm[data_norm >= 65535] = 65535
<<<<<<< HEAD
        hdr = fits.getheader(header_file, ext=0)
=======
        dummy_data, hdr = fits.getdata(header_file, header=True)
        # print hdr, dummy_data
>>>>>>> 9ae1de25
        utils.write_fits(out_path, np.uint16(data_norm), header=hdr)

        print("Finished for {}, Guider = {}".format(root, guider))

        all_ims.append(data_norm)

    if return_im:
        return all_ims<|MERGE_RESOLUTION|>--- conflicted
+++ resolved
@@ -130,16 +130,11 @@
     size = np.shape(data)[0]
 
     # Remove NIRCam pedestals
-<<<<<<< HEAD
     ped_size = size // 4
-    peddata = np.zeros((size, size))
-=======
-    ped_size = size / 4
     noped_data = np.zeros(np.shape(data))
->>>>>>> 9ae1de25
     for i in range(4):
-        ped_start = int(i * ped_size)
-        ped_stop = int((i + 1) * ped_size)
+        ped_start = i * ped_size
+        ped_stop = (i + 1) * ped_size
         ped_strip = data[:, ped_start:ped_stop]
         pedestal = np.median(ped_strip)
 
@@ -161,22 +156,11 @@
     avg_signal = np.mean(noped_data)
     padded_data = np.full((padded_size, padded_size), avg_signal)
 
-<<<<<<< HEAD
-    # Add in FGS pedestal
-    fgs_ped = np.fix(15 * np.random.random_sample(size=4)).astype(int)  # Randomly generate values
-    ped_size = padded_size // 4
-    for i in range(4):
-        ped_start = i * ped_size
-        ped_stop = (i + 1) * ped_size
-        pedestal = fgs_ped[i]
-=======
     # Replace center of array with real data
     padded_data[padding:padding + size, padding:padding + size] = noped_data
->>>>>>> 9ae1de25
 
     # Correct high or low pixels
-    padded_data[padded_data < 0] = 0.
-    padded_data[padded_data > 65000] = 0.
+    padded_data = utils.correct_image(padded_image, 65000, 0)
 
     return padded_data
 
@@ -330,12 +314,7 @@
                                 '{}_G{}_binned_pad_norm.fits'.format(root, guider))
         # Any value about 65535 will wrap when converted to uint16
         data_norm[data_norm >= 65535] = 65535
-<<<<<<< HEAD
         hdr = fits.getheader(header_file, ext=0)
-=======
-        dummy_data, hdr = fits.getdata(header_file, header=True)
-        # print hdr, dummy_data
->>>>>>> 9ae1de25
         utils.write_fits(out_path, np.uint16(data_norm), header=hdr)
 
         print("Finished for {}, Guider = {}".format(root, guider))
