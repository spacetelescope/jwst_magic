--- conflicted
+++ resolved
@@ -123,17 +123,10 @@
     Pad data with median of data with Poisson noise
     """
     size = np.shape(data)[0]
-    print(size)
-
-<<<<<<< HEAD
-    # Create an array of size binned data + 2xpadding
-    background = np.zeros((size + 2 * (padding), size + 2 * (padding)))
-=======
+
     # Create an array of size binned data + 2*padding
     padded_size = size + 2 * (padding)
-    print(padded_size)
     background = np.zeros((padded_size, padded_size))
->>>>>>> 4aa7428a
 
     # Remove NIRCam pedestals
     ped_size = size / 4
@@ -173,11 +166,7 @@
 
     data_resized = utils.resize_array(cropped, binned_pix, binned_pix)
 
-<<<<<<< HEAD
-    padding = int((cropped.shape[0] - binned_pix)/2)
-=======
     padding = int((cropped.shape[0] - binned_pix) / 2)
->>>>>>> 4aa7428a
     data_pad = pad_data(data_resized, padding)
     fgs_data = np.pad(data_pad, 4, 'constant')  # Add back reference pixels
 
