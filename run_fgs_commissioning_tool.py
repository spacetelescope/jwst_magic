--- conflicted
+++ resolved
@@ -70,35 +70,7 @@
                                           return_im=True)
     else:
         log.info("This is a FGS image")
-<<<<<<< HEAD
-        fgs_im = utils.read_fits(im)[1]
-
-        # # Add bias, pedestal, noise...
-        # # (Assume ID stage)
-        # nreads = nramps = 2
-        # nx = ny = 2048
-        # poissonfactor = 1
-        # fgs_bias = getbias.getbias(guider, nreads, nramps, nx, ny, bzp=False)
-        # time_normed_im = fgs_im * 0.338
-        # fgs_bias += 0.25 * np.random.poisson(poissonfactor * time_normed_im)
-        # # plt.imshow(fgs_bias[-1])  # Just take the first frame... probs wrong
-        # # plt.show()
-        # fgs_im += fgs_bias[0]
-=======
         fgs_im = fits.getdata(image)
-        # Add bias, pedestal, noise...
-        # (Assume ID stage)
-        nreads = nramps = 2
-        nx = ny = 2048
-        poissonfactor = 1
-        fgs_bias = getbias.getbias(guider, nreads, nramps, nx, ny, bzp=False)
-        time_normed_im = fgs_im * 0.338
-        fgs_bias += 0.25 * np.random.poisson(poissonfactor * time_normed_im)
-        # plt.imshow(fgs_bias[-1])  # Just take the first frame... probs wrong
-        # plt.show()
-        fgs_im += fgs_bias[0]
->>>>>>> dfff70a6
-
         utils.ensure_dir_exists(os.path.join(out_dir, 'FGS_imgs'))
         shutil.copyfile(image, os.path.join(LOCAL_PATH, 'out', root, 'FGS_imgs',
                                             '{}.fits'.format(root)))
