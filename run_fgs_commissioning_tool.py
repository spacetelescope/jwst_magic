--- conflicted
+++ resolved
@@ -20,12 +20,8 @@
 
 @log.logtofile(LOGNAME)
 def run_all(im, guider, root=None, fgs_counts=None, jmag=None,
-<<<<<<< HEAD
-            nircam_mod=None, nircam=True, global_alignment=False, incat=None):
-=======
             nircam_mod=None, nircam=True, num_psfs=None, global_alignment=False,
             incat=None, reg_file=None, out_dir=None):
->>>>>>> 3af55f76
     if root is None:
         root = os.path.basename(im).split('.')[0]
 
@@ -50,16 +46,10 @@
                                          '{}.fits'.format(root)))
 
     # create reg file
-<<<<<<< HEAD
-    nref = select_psfs_findpeaks.create_reg_file(fgs_im,root,guider,output_path=output_path, 
-                                       return_nref=True,               
-                                       global_alignment=global_alignment, incat=incat)
-=======
     nref = select_psfs.create_reg_file(fgs_im, root, guider, out_dir=out_dir,
                                        return_nref=True, num_psfs=num_psfs,
                                        global_alignment=global_alignment, incat=incat,
                                        reg_file=reg_file)
->>>>>>> 3af55f76
 
     # create all files for FSW/DHAS/FGSES/etc.
     FGS_commissioning.run_ID(fgs_im, guider, root, nref=nref, out_dir=out_dir)
