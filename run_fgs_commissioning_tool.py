import os
import shutil

# From local
import FGS_commissioning
import select_psfs
import nircam_to_fgs
import utils
import log
import time

#Because Jupyter Notebook cannot open a matplotlib object, I have copied what is
# done in Run RGS Commissioning Tool.ipynb into this script that should be run in
# IPython
LOCAL_PATH= os.path.dirname(os.path.realpath(__file__))
TASKNAME = 'run_all'
LOGNAME = utils.get_logname(os.path.join(LOCAL_PATH,'logs'), TASKNAME)

@log.logtofile(LOGNAME)
def run_all(im, guider, root=None, fgs_counts=None, jmag=None,
            nircam_mod=None, nircam=True,num_psfs=18,compact=False, incat=None):
    if root is None:
        root = os.path.basename(im).split('.')[0]

    output_path = os.path.join(LOCAL_PATH,'out',root)
    log.info("Processing request for {}. \nAll data will be saved in: {}".format(root,output_path))
    utils.ensure_dir_exists(output_path)

    # convert NIRCam image to an FGS image
    if nircam:
        log.info("This is a NIRCam image")
        fgs_im = nircam_to_fgs.convert_im(im, guider, fgs_counts=fgs_counts,
                                      jmag=jmag, nircam_mod=None, return_im=True)
    else:
        log.info("This is a FGS image")
        fgs_im = utils.read_fits(im)[1]
        utils.ensure_dir_exists(os.path.join(output_path,'FGS_imgs'))
        shutil.copyfile(im,os.path.join(LOCAL_PATH,'out',root,'FGS_imgs','{}.fits'.format(root)))

    # create reg file
<<<<<<< HEAD
    output_path = os.path.join(local_path,'out',root)
    if not os.path.exists(output_path):
        os.makedirs(output_path)
    nref = select_psfs.create_reg_file(fgs_im,root, guider, output_path=output_path,
                                       return_nref=True, num_psfs=num_psfs, 
                                       compact=compact, incat=None)
    
=======
    utils.ensure_dir_exists(output_path)
    nref = select_psfs.create_reg_file(fgs_im,root,guider,output_path=output_path,
                                       return_nref=True, num_psfs=num_psfs,compact=compact)
>>>>>>> 0c4a507b
    # create all files for FSW/DHAS/FGSES/etc.
    FGS_commissioning.run_ID(fgs_im, guider, root, nref=nref)
    FGS_commissioning.run_ACQ(fgs_im, guider, root)
    FGS_commissioning.create_LOSTRK(fgs_im, guider, root, nx=43, ny=43)<|MERGE_RESOLUTION|>--- conflicted
+++ resolved
@@ -38,19 +38,10 @@
         shutil.copyfile(im,os.path.join(LOCAL_PATH,'out',root,'FGS_imgs','{}.fits'.format(root)))
 
     # create reg file
-<<<<<<< HEAD
-    output_path = os.path.join(local_path,'out',root)
-    if not os.path.exists(output_path):
-        os.makedirs(output_path)
-    nref = select_psfs.create_reg_file(fgs_im,root, guider, output_path=output_path,
-                                       return_nref=True, num_psfs=num_psfs, 
+    nref = select_psfs.create_reg_file(fgs_im,root,guider,output_path=output_path,
+                                       return_nref=True, num_psfs=num_psfs,
                                        compact=compact, incat=None)
-    
-=======
-    utils.ensure_dir_exists(output_path)
-    nref = select_psfs.create_reg_file(fgs_im,root,guider,output_path=output_path,
-                                       return_nref=True, num_psfs=num_psfs,compact=compact)
->>>>>>> 0c4a507b
+
     # create all files for FSW/DHAS/FGSES/etc.
     FGS_commissioning.run_ID(fgs_im, guider, root, nref=nref)
     FGS_commissioning.run_ACQ(fgs_im, guider, root)
