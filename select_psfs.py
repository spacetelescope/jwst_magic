# STDLIB
import os
import sys
from inspect import currentframe, getframeinfo
import warnings

# Third Party
from astropy.io import fits
from astropy.io import ascii as asc
from astropy.stats import sigma_clipped_stats
import numpy as np
<<<<<<< HEAD
import matplotlib
matplotlib.use('Qt5Agg')  # Make sure that we are using Qt5
import matplotlib.pyplot as plt
from matplotlib.colors import LogNorm
from matplotlib import rcParams
from scipy import ndimage, signal
from astropy.stats import sigma_clipped_stats
from photutils import find_peaks
=======
from photutils import find_peaks
from scipy import ndimage,signal

import matplotlib
import matplotlib.pyplot as plt
from matplotlib.colors import LogNorm
matplotlib.rcParams['image.origin'] = 'upper'

>>>>>>> d8fe1ec3

# LOCAL
import utils
import log
import SelectStarsGUI

# Adjust matplotlib origin
rcParams['image.origin'] = 'upper'

# Make plots pretty
rcParams['font.family'] = 'serif'
rcParams['font.weight']='light'
rcParams['mathtext.bf'] = 'serif:normal'

# rcParams['xtick.labelsize'] = 14
# rcParams['ytick.labelsize'] = 14


def count_psfs(smoothed_data, gauss_sigma, choose=False):
    """Use photutils.find_peaks to count how many PSFS are present in the data
    """

    if choose:
        num_psfs, coords, threshold = choose_threshold(smoothed_data, gauss_sigma)

    else:
        # Perform statistics
        mean, median, std = sigma_clipped_stats(smoothed_data, sigma=0, iters=0)

        # Find PSFs
        threshold = median + (3 * std)  # Used to be median + 3 * std
        sources = find_peaks(smoothed_data, threshold, box_size=gauss_sigma)
        num_psfs = len(sources)
        coords = sources['x_peak', 'y_peak']
        coords = [(x, y) for [x, y] in coords]

        log.info('{} PSFs detected in Gaussian-smoothed data \
            (threshold = {}; sigma = {})'.format(num_psfs, threshold, gauss_sigma))

    return num_psfs, coords, threshold


def choose_threshold(smoothed_data, gauss_sigma):
    # Perform statistics
    mean, median, std = sigma_clipped_stats(smoothed_data, sigma=0, iters=0)

    # Run find_peaks with two different threshold options
    thresholds = [3 * std, mean]
    sources_std = find_peaks(smoothed_data, thresholds[0], box_size=gauss_sigma)
    sources_mean = find_peaks(smoothed_data, thresholds[1], box_size=gauss_sigma)

    # Show plots of each for user to chooose between
    plt.ion()
    smoothed_data[smoothed_data == 0] = 0.1  # Allow LogNorm plotting
    fig, [ax1, ax2] = plt.subplots(1, 2, figsize=(16, 8))
    fig.subplots_adjust(top=.95, left=.05, bottom=.05)

    ax1.imshow(smoothed_data, cmap='bone', interpolation='nearest',
               clim=(0.1, 100), norm=LogNorm())
    ax1.scatter(sources_std['x_peak'], sources_std['y_peak'], c='r', marker='+')
    ax1.set_title('Threshold = 3$\sigma$ ({} sources found)'.format(len(sources_std)))

    ax2.imshow(smoothed_data, cmap='bone', interpolation='nearest',
               clim=(0.1, 100), norm=LogNorm())
    ax2.scatter(sources_mean['x_peak'], sources_mean['y_peak'], c='r', marker='+')
    ax2.set_title('fThreshold = Mean ({} sources found)'.format(len(sources_mean)))

    plt.get_current_fig_manager().window.raise_()
    plt.show()

    # Prompt user to choose
    choice = raw_input('''
Examine the two options presented. To use the stars selected with a 3 \
standard deviation threshold, type "S". To use the stars selected with a mean \
threshold, type "M". To use neither and cancel the program, press enter.

Choice: ''')

    plt.close()

<<<<<<< HEAD
    if choice == 'S':
        num_psfs = len(sources_std)
        coords = [(x, y) for [x, y] in sources_std['x_peak', 'y_peak']]
        return num_psfs, coords, thresholds[0]
    if choice == 'M':
        num_psfs = len(sources_mean)
        coords = [(x, y) for [x, y] in sources_mean['x_peak', 'y_peak']]
        return num_psfs, coords, thresholds[1]
=======
        if choice == 'S':
            return num_psfs, coords, threshold
        if choice == 'M':
            return len(sources), [(x, y) for [x, y] in sources['x_peak', 'y_peak']], mean
        else:
            log.error('User rejection of identified PSFs.')
            raise StandardError('User rejection of identified PSFs.')
>>>>>>> d8fe1ec3
    else:
        log.error('User rejection of identified PSFs.')
        raise StandardError('User rejection of identified PSFs.')


def countrate_3x3(coords, data):
    """
    Using the coordinates of each PSF,place a 3x3 box around center pixel, and sum
    the counts of the pixels in this box.
    """
    xx = int(coords[1])
    yy = int(coords[0])

    counts = np.sum(data[yy - 1:yy + 2, xx - 1:xx + 2])
    return counts


def plot_centroids(data, coords, root, guider, out_dir):
    # if compact:
    #     pad = 300
    # else:
    #     pad = 500
    pad = 300

    # Determine x and y limits that encompass all PSFS
    xarray, yarray = [x for (x, y) in coords], [y for (x, y) in coords] # Backwards... :^(
    x_mid = (min(xarray) + max(xarray)) / 2
    y_mid = (min(yarray) + max(yarray)) / 2
    x_range = max(xarray) - min(xarray)
    y_range = max(yarray) - min(yarray)
    ax_range = max(x_range, y_range) # Choose the larger of the dimensions
    ax_range += 100 # Make sure not to clip off the edge of border PSFS

    plt.figure(figsize=(17, 17))
    plt.imshow(data, cmap='Greys', norm=LogNorm())
    for i in range(len(coords)):
        plt.scatter(coords[i][1], coords[i][0])
        plt.annotate('({}, {})'.format(int(coords[i][0]), int(coords[i][1])),
                     (coords[i][1]-(pad*0.05), coords[i][0]+(pad*0.05)))
    plt.title('Centroids found for {}'.format(root))
    plt.ylim(min(2048, x_mid + ax_range/2), max(0, x_mid - ax_range/2))
    plt.xlim(max(0, y_mid - ax_range/2), min(2048, y_mid + ax_range/2))
    plt.savefig(os.path.join(out_dir, '{}_G{}_centers.png'.format(root, guider)))

    plt.close()


def count_rate_total(data, objects, num_objects, gs_points, counts_3x3=True):
    """
    Get the x,y, and counts for each psf in the image

    The threshold default of 150, assumes that your data type is uint16. If not,
    a good start is 40.
    """

    counts = []
    val = []
    for i in range(1, num_objects + 1):
        im = np.copy(objects)
        im[objects != i] = False
        im[objects == i] = True
        if counts_3x3:
            counts.append(countrate_3x3(gs_points[i-1], data))
        else:
            counts.append(np.sum(im*data))
        val.append(np.sum(im*1.))

    return counts, val


def create_cols_for_coords_counts(y, x, counts, val, inds=None):
    """
    Create an array of columns of y, x, and counts of each PSF to be written out.
    Use the inds returned from pick_stars based on user input.

    If no inds are given, put the PSF with the most compact PSF first in the list to make it the
    Guide Star. **This method is not fool-proof, use at own risk***
    """

    cols = []
    for i, (yy, xx, co) in enumerate(zip(y, x, counts)):
        cols.append([yy,xx,co]) ## these coordinates are y,x

    if inds is None:
        min_ind = np.where(val == np.min(val))[0][0] #Find most compact PSF
        cols.insert(0, cols.pop(min_ind)) #Move most compact PSF to top of the list
    else:
        cols = [cols[i] for i in inds]

    return cols


def create_reg_file(data, root, guider, out_dir, return_nref=False,
<<<<<<< HEAD
                    global_alignment=False, incat=None):

    # If no .incat file provided, create reg file with manual star selection in GUI
    if incat == None:
=======
                    global_alignment=False, incat=None, reg_file=None):

    # If .incat file provided, create reg file with provided information
    if incat:
        # Read in .incat file
        incat = asc.read(incat, names=['x', 'y', 'ctot', 'inimg', 'incat'])
        incat['x'] = incat['x'].astype(int) # Need to be an integer
        incat['y'] = incat['y'].astype(int)
        incat['ctot'] = incat['ctot'].astype(int)

        # Only use stars in the catalog
        incat = incat[incat['incat'] == 1]
        # Only use relevant columns
        cols = incat['y', 'x', 'ctot'] # Make sure to flip x and y!!
        nref = len(incat['x'])-1

        coords = [(y, x) for x, y in zip(incat['x'], incat['y'])]

        plot_centroids(data, coords, root, guider, out_dir) # Save pretty PNG in out dir

    elif reg_file:
        # star coords & gs counts
        y, x, counts = (np.loadtxt(reg_file, delimiter=' ', skiprows=1)).T

        coords = [(yy, xx) for xx, yy in zip(x, y)]
        nref = len(x)-1

        plot_centroids(data, coords, root, guider, out_dir) # Save pretty PNG in out dir

        cols = []
        for i, (yy, xx, co) in enumerate(zip(y, x, counts)):
            cols.append([yy, xx, co]) ## these coordinates are y,x

    # If no .incat or reg file provided, create reg file with manual star selection in GUI
    else:
>>>>>>> d8fe1ec3
        if isinstance(data, str):
            data = utils.read_fits(data)[1]

        if global_alignment:
            gauss_sigma = 26
        else:
            gauss_sigma = 5

        smoothed_data = ndimage.gaussian_filter(data, sigma=gauss_sigma)

        # Use photutils.find_peaks to locate all PSFs in image
        num_psfs, coords, threshold = count_psfs(smoothed_data, gauss_sigma, choose=False)
        x, y = map(list, zip(*coords))

        # Use labeling to map locations of objects in array
        objects, num_objects = ndimage.measurements.label(smoothed_data > threshold)
        # NOTE: num_objects might not equal num_psfs

        if len(coords) < 2:
            log.error('Less than two objects have been found. Cannot proceed. Exiting')
            raise ValueError('cannot guide on < 2 objects')

<<<<<<< HEAD
        # Find the minimum distance between PSFs
=======
        #find the minimum distance between PSFs
>>>>>>> d8fe1ec3
        dist = np.floor(np.min(utils.find_dist_between_points(coords))) - 1.

        plot_centroids(data, coords, root, guider, out_dir)  # Save pretty PNG in out dir
        counts, val = count_rate_total(data, objects, num_psfs, coords, counts_3x3=True)  # Calculate count rate
        # print(y, x, counts,val)

        # Call the GUI
        gui_data = data.copy()
        gui_data[data == 0] = 0.1 # Alter null pixel values to appear as black in LogNorm image
        inds = SelectStarsGUI.run_SelectStars(gui_data, x, y, dist,
                                              print_output=False)
        nref = len(inds)-1
        log.info('1 guide star and {} reference stars selected'.format(nref))

        cols = create_cols_for_coords_counts(y, x, counts, val, inds=inds)
<<<<<<< HEAD

    # If .incat file provided, create reg file with provided information
    else:
        # Read in .incat file
        log.info('Selecting stars from .incat file {}'.format(incat))
        incat = asc.read(incat, names=['x', 'y', 'ctot', 'inimg', 'incat'])
        incat['x'] = incat['x'].astype(int) # Need to be an integer
        incat['y'] = incat['y'].astype(int)
        incat['ctot'] = incat['ctot'].astype(int)

        # Only use stars in the catalog
        incat = incat[incat['incat']==1]
        # Only use relevant columns
        cols = incat['y', 'x', 'ctot'] # Make sure to flip x and y!!
        inds = incat['x']
        nref = len(inds)-1

        coords = [(y,x) for x, y in zip(incat['x'], incat['y'])]

        plot_centroids(data, coords, root, guider, out_dir)  # Save pretty PNG

    utils.write_cols_to_file(out_dir,
                           filename='{0}_G{1}_regfile.txt'.format(root, guider),
                           labels=['y','x','count rate'],
                           cols=cols)
=======

    utils.write_cols_to_file(out_dir,
                             filename='{0}_G{1}_regfile.txt'.format(root, guider),
                             labels=['y', 'x', 'count rate'],
                             cols=cols)
>>>>>>> d8fe1ec3

    if return_nref:
        return nref<|MERGE_RESOLUTION|>--- conflicted
+++ resolved
@@ -9,25 +9,14 @@
 from astropy.io import ascii as asc
 from astropy.stats import sigma_clipped_stats
 import numpy as np
-<<<<<<< HEAD
+from photutils import find_peaks
+from scipy import ndimage, signal
+
 import matplotlib
 matplotlib.use('Qt5Agg')  # Make sure that we are using Qt5
 import matplotlib.pyplot as plt
 from matplotlib.colors import LogNorm
 from matplotlib import rcParams
-from scipy import ndimage, signal
-from astropy.stats import sigma_clipped_stats
-from photutils import find_peaks
-=======
-from photutils import find_peaks
-from scipy import ndimage,signal
-
-import matplotlib
-import matplotlib.pyplot as plt
-from matplotlib.colors import LogNorm
-matplotlib.rcParams['image.origin'] = 'upper'
-
->>>>>>> d8fe1ec3
 
 # LOCAL
 import utils
@@ -108,7 +97,6 @@
 
     plt.close()
 
-<<<<<<< HEAD
     if choice == 'S':
         num_psfs = len(sources_std)
         coords = [(x, y) for [x, y] in sources_std['x_peak', 'y_peak']]
@@ -117,15 +105,6 @@
         num_psfs = len(sources_mean)
         coords = [(x, y) for [x, y] in sources_mean['x_peak', 'y_peak']]
         return num_psfs, coords, thresholds[1]
-=======
-        if choice == 'S':
-            return num_psfs, coords, threshold
-        if choice == 'M':
-            return len(sources), [(x, y) for [x, y] in sources['x_peak', 'y_peak']], mean
-        else:
-            log.error('User rejection of identified PSFs.')
-            raise StandardError('User rejection of identified PSFs.')
->>>>>>> d8fe1ec3
     else:
         log.error('User rejection of identified PSFs.')
         raise StandardError('User rejection of identified PSFs.')
@@ -219,17 +198,12 @@
 
 
 def create_reg_file(data, root, guider, out_dir, return_nref=False,
-<<<<<<< HEAD
-                    global_alignment=False, incat=None):
-
-    # If no .incat file provided, create reg file with manual star selection in GUI
-    if incat == None:
-=======
                     global_alignment=False, incat=None, reg_file=None):
 
     # If .incat file provided, create reg file with provided information
     if incat:
         # Read in .incat file
+        log.info('Selecting stars from .incat file {}'.format(incat))
         incat = asc.read(incat, names=['x', 'y', 'ctot', 'inimg', 'incat'])
         incat['x'] = incat['x'].astype(int) # Need to be an integer
         incat['y'] = incat['y'].astype(int)
@@ -260,7 +234,6 @@
 
     # If no .incat or reg file provided, create reg file with manual star selection in GUI
     else:
->>>>>>> d8fe1ec3
         if isinstance(data, str):
             data = utils.read_fits(data)[1]
 
@@ -283,11 +256,7 @@
             log.error('Less than two objects have been found. Cannot proceed. Exiting')
             raise ValueError('cannot guide on < 2 objects')
 
-<<<<<<< HEAD
         # Find the minimum distance between PSFs
-=======
-        #find the minimum distance between PSFs
->>>>>>> d8fe1ec3
         dist = np.floor(np.min(utils.find_dist_between_points(coords))) - 1.
 
         plot_centroids(data, coords, root, guider, out_dir)  # Save pretty PNG in out dir
@@ -302,40 +271,10 @@
         nref = len(inds)-1
         log.info('1 guide star and {} reference stars selected'.format(nref))
 
-        cols = create_cols_for_coords_counts(y, x, counts, val, inds=inds)
-<<<<<<< HEAD
-
-    # If .incat file provided, create reg file with provided information
-    else:
-        # Read in .incat file
-        log.info('Selecting stars from .incat file {}'.format(incat))
-        incat = asc.read(incat, names=['x', 'y', 'ctot', 'inimg', 'incat'])
-        incat['x'] = incat['x'].astype(int) # Need to be an integer
-        incat['y'] = incat['y'].astype(int)
-        incat['ctot'] = incat['ctot'].astype(int)
-
-        # Only use stars in the catalog
-        incat = incat[incat['incat']==1]
-        # Only use relevant columns
-        cols = incat['y', 'x', 'ctot'] # Make sure to flip x and y!!
-        inds = incat['x']
-        nref = len(inds)-1
-
-        coords = [(y,x) for x, y in zip(incat['x'], incat['y'])]
-
-        plot_centroids(data, coords, root, guider, out_dir)  # Save pretty PNG
-
-    utils.write_cols_to_file(out_dir,
-                           filename='{0}_G{1}_regfile.txt'.format(root, guider),
-                           labels=['y','x','count rate'],
-                           cols=cols)
-=======
-
     utils.write_cols_to_file(out_dir,
                              filename='{0}_G{1}_regfile.txt'.format(root, guider),
                              labels=['y', 'x', 'count rate'],
                              cols=cols)
->>>>>>> d8fe1ec3
 
     if return_nref:
         return nref