# STDLIB
import os
import sys
from inspect import currentframe, getframeinfo
import warnings

# Third Party
from astropy.io import fits
from astropy.io import ascii as asc
from astropy.stats import sigma_clipped_stats
import numpy as np
from photutils import find_peaks
from scipy import ndimage, signal

import matplotlib
matplotlib.use('Qt5Agg')  # Make sure that we are using Qt5
import matplotlib.pyplot as plt
from matplotlib.colors import LogNorm
from matplotlib import rcParams

# LOCAL
import utils
import log
import SelectStarsGUI

# Adjust matplotlib origin
rcParams['image.origin'] = 'upper'

# Make plots pretty
rcParams['font.family'] = 'serif'
rcParams['font.weight']='light'
rcParams['mathtext.bf'] = 'serif:normal'

# rcParams['xtick.labelsize'] = 14
# rcParams['ytick.labelsize'] = 14


def count_psfs(smoothed_data, gauss_sigma, choose=False):
    """Use photutils.find_peaks to count how many PSFS are present in the data
    """

    if choose:
        num_psfs, coords, threshold = choose_threshold(smoothed_data, gauss_sigma)

    else:
        # Perform statistics
        mean, median, std = sigma_clipped_stats(smoothed_data, sigma=0, iters=0)

        # Find PSFs
        threshold = median + (3 * std)  # Used to be median + 3 * std
        sources = find_peaks(smoothed_data, threshold, box_size=gauss_sigma)
        num_psfs = len(sources)
        coords = sources['x_peak', 'y_peak']
        coords = [(x, y) for [x, y] in coords]

        log.info('{} PSFs detected in Gaussian-smoothed data \
            (threshold = {}; sigma = {})'.format(num_psfs, threshold, gauss_sigma))

    return num_psfs, coords, threshold


def choose_threshold(smoothed_data, gauss_sigma):
    # Perform statistics
    mean, median, std = sigma_clipped_stats(smoothed_data, sigma=0, iters=0)

    # Run find_peaks with two different threshold options
    thresholds = [3 * std, mean]
    sources_std = find_peaks(smoothed_data, thresholds[0], box_size=gauss_sigma)
    sources_mean = find_peaks(smoothed_data, thresholds[1], box_size=gauss_sigma)

    # Show plots of each for user to chooose between
    plt.ion()
    smoothed_data[smoothed_data == 0] = 0.1  # Allow LogNorm plotting
    fig, [ax1, ax2] = plt.subplots(1, 2, figsize=(16, 8))
    fig.subplots_adjust(top=.95, left=.05, bottom=.05)

    ax1.imshow(smoothed_data, cmap='bone', interpolation='nearest',
               clim=(0.1, 100), norm=LogNorm())
    ax1.scatter(sources_std['x_peak'], sources_std['y_peak'], c='r', marker='+')
    ax1.set_title('Threshold = 3$\sigma$ ({} sources found)'.format(len(sources_std)))

    ax2.imshow(smoothed_data, cmap='bone', interpolation='nearest',
               clim=(0.1, 100), norm=LogNorm())
    ax2.scatter(sources_mean['x_peak'], sources_mean['y_peak'], c='r', marker='+')
    ax2.set_title('fThreshold = Mean ({} sources found)'.format(len(sources_mean)))

    plt.get_current_fig_manager().window.raise_()
    plt.show()

    # Prompt user to choose
    choice = raw_input('''
Examine the two options presented. To use the stars selected with a 3 \
standard deviation threshold, type "S". To use the stars selected with a mean \
threshold, type "M". To use neither and cancel the program, press enter.

Choice: ''')

    plt.close()

    if choice == 'S':
        num_psfs = len(sources_std)
        coords = [(x, y) for [x, y] in sources_std['x_peak', 'y_peak']]
        return num_psfs, coords, thresholds[0]
    if choice == 'M':
        num_psfs = len(sources_mean)
        coords = [(x, y) for [x, y] in sources_mean['x_peak', 'y_peak']]
        return num_psfs, coords, thresholds[1]
    else:
        log.error('User rejection of identified PSFs.')
        raise StandardError('User rejection of identified PSFs.')


def countrate_3x3(x, y, data):
    """
    Using the coordinates of each PSF, place a 3x3 box around center pixel and sum
    the counts of the pixels in this box.
    """
    x = int(x)
    y = int(y)

    counts = np.sum(data[y - 1:y + 2, x - 1:x + 2])
    return counts


def plot_centroids(data, coords, root, guider, out_dir):
    # if compact:
    #     pad = 300
    # else:
    #     pad = 500
    pad = 300

    # Determine x and y limits that encompass all PSFS
    xarray, yarray = [x for (x, y) in coords], [y for (x, y) in coords]
    x_mid = (min(xarray) + max(xarray)) / 2
    y_mid = (min(yarray) + max(yarray)) / 2
    x_range = max(xarray) - min(xarray)
    y_range = max(yarray) - min(yarray)
    ax_range = max(x_range, y_range) # Choose the larger of the dimensions
    ax_range += 100 # Make sure not to clip off the edge of border PSFS

    plt.figure(figsize=(17, 17))
    plt.imshow(data, cmap='Greys', norm=LogNorm())
    for i in range(len(coords)):
        plt.scatter(coords[i][0], coords[i][1])
        plt.annotate('({}, {})'.format(int(coords[i][0]), int(coords[i][1])),
                     (coords[i][0] - (pad * 0.05),
                      coords[i][1] + (pad * 0.05)))
    plt.title('Centroids found for {}'.format(root))
    plt.xlim(max(0, x_mid - ax_range / 2), min(2048, x_mid + ax_range / 2))
    plt.ylim(min(2048, y_mid + ax_range / 2), max(0, y_mid - ax_range / 2))
    plt.savefig(os.path.join(out_dir, '{}_G{}_centers.png'.format(root, guider)))

    plt.close()


def count_rate_total(data, objects, num_objects, x, y, counts_3x3=True):
    """
    Get the x,y, and counts for each psf in the image

    The threshold default of 150, assumes that your data type is uint16. If not,
    a good start is 40.
    """

    counts = []
    val = []
    for i in range(1, num_objects + 1):
        im = np.copy(objects)
        im[objects != i] = False
        im[objects == i] = True
        if counts_3x3:
            counts.append(countrate_3x3(x[i-1], y[i-1], data))
        else:
            counts.append(np.sum(im * data))
        val.append(np.sum(im * 1.))  # Number of pixels in object

    return counts, val


def create_cols_for_coords_counts(x, y, counts, val, inds=None):
    """
    Create an array of columns of y, x, and counts of each PSF to be written out.
    Use the inds returned from pick_stars based on user input.

    If no inds are given, put the PSF with the most compact PSF first in the list to make it the
    Guide Star. **This method is not fool-proof, use at own risk***
    """

    cols = []
    for yy, xx, co in zip(y, x, counts):
        cols.append([yy, xx, co])  # these coordinates are y,x

    if inds is None:
        min_ind = np.where(val == np.min(val))[0][0]  # Find most compact PSF
        cols.insert(0, cols.pop(min_ind))  # Move most compact PSF to top of the list
    else:
        cols = [cols[i] for i in inds]

    return cols

def parse_in_file(in_file):
<<<<<<< HEAD
    '''Determines if the input file is an incat or a reg file, and extracts
    the locations and countrates of the stars accordingly. Assumes incat files
    have 5 columns, while regfiles have 3 columns.'''

    file = asc.read(in_file)

    if len(file.columns) == 5:
        log.info('Selecting stars from incat file {}'.format(in_file))

        # Rename columns
        colnames = ['x', 'y', 'ctot', 'inimg', 'incat']
        for old_colname, new_colname in zip(file.colnames, colnames):
            file.rename_column(old_colname, new_colname)

        # Only use stars in the catalog
        file = file[file['incat'] == 1]
=======
    '''Determines if the input file contains x, y, and countrate data. If so,
    extracts the locations and countrates of the stars accordingly. Recognizes
    columns named "x" or "xreal"; "y" or "yreal"; "countrate", "count rate", or
    "ctot".'''

    in_table = asc.read(in_file)
    colnames = in_table.colnames

    # Handle old regfiles where countrate column is titled "count rate" and thus
    # astropy can't automatically identify it as a single column name
    if 'col1' in colnames:
        # If astropy doesn't know how to read the column names...
        fo = open(in_file)
        raw_columns = fo.readlines()[0]
        fo.close()

        if 'x' and 'y' and 'count rate' in raw_columns:
            # If this is formatted like an old regfile, just fix it and continue
            raw_columns = str.replace(raw_columns, 'count rate', 'countrate')
            fix_colnames = raw_columns.split()

            if '#' in fix_colnames:
                # Remove commenting mark
                fix_colnames.pop(fix_colnames.index('#'))

            if len(fix_colnames) != len(in_table.columns):
                # Fix didn't work
                err_message = 'Unknown in_file format: {}. Expecting columns named \
"x"/"xreal", "y"/"yreal", and "count rate"/"countrate"/"ctot". Found columns \
named {}. Please rename columns.'.format(in_file, fix_colnames)
                raise TypeError(err_message)
                log.error(err_message)
                return

            for old_col, fix_col in zip(colnames, fix_colnames):
                # Assign fixed column names to table
                in_table.rename_column(old_col, fix_col)

            colnames = fix_colnames

        else:
            # If not just an old regfile, it is something unfamiliar
            err_message = 'Unknown in_file format: {}. Expecting columns named \
"x"/"xreal", "y"/"yreal", and "count rate"/"countrate"/"ctot". Found columns \
named {}. Please rename columns.'.format(in_file, raw_columns.split())
            raise TypeError(err_message)
            log.error(err_message)
            return

    # Make sure all the necessary columns are present
    x_check = 'x' in colnames or 'xreal' in colnames
    y_check = 'y' in colnames or 'yreal' in colnames
    counts_check = 'countrate' in colnames or 'ctot' in colnames

    if not (x_check and y_check and counts_check):
        err_message = 'Unknown in_file format: {}. Expecting columns named \
"x"/"xreal", "y"/"yreal", and "count rate"/"countrate"/"ctot". Found columns \
named {}. Please rename columns.'.format(in_file, colnames)
        raise TypeError(err_message)
        log.error(err_message)
        return
>>>>>>> 15584d61

    # Passed all the checkpoints! Move on to process the file.
    log.info('Selecting stars from input file {}'.format(in_file))

    # Rename relevant old columns, if necessary:
    for col in colnames:
        if col == 'xreal':
            in_table.rename_column(col, 'x')
        if col == 'yreal':
            in_table.rename_column(col, 'y')
        if col == 'countrate':
            in_table.rename_column(col, 'ctot')

    # If an incat, only use stars in the catalog
    if 'cat' in colnames:
        in_table = in_table[in_table['cat'] == 1]

    # Set data types
    in_table['x'] = in_table['x'].astype(int)  # Need to be an integer
    in_table['y'] = in_table['y'].astype(int)
    in_table['ctot'] = in_table['ctot'].astype(int)

<<<<<<< HEAD
    cols = file['y', 'x', 'ctot'] # Make sure to flip x and y!!
    coords = [(x, y) for x, y in zip(file['x'], file['y'])]  # Note switch
    nref = len(file['x']) - 1
=======
    out_cols = in_table['y', 'x', 'ctot']  # Make sure to flip x and y!!
    coords = [(y, x) for x, y in zip(in_table['x'], in_table['y'])]
    nref = len(in_table['x']) - 1
>>>>>>> 15584d61

    return out_cols, coords, nref

def manual_star_selection(data, global_alignment):
    '''Algorithmically find and locate all PSFs in image using
    photutils.find_peaks; prompt user to select guide and reference stars
    using GUI.'''
    if global_alignment:
        gauss_sigma = 26
    else:
        gauss_sigma = 5

    smoothed_data = ndimage.gaussian_filter(data, sigma=gauss_sigma)

    # Use photutils.find_peaks to locate all PSFs in image
    num_psfs, coords, threshold = count_psfs(smoothed_data, gauss_sigma,
                                             choose=False)
    x, y = map(list, zip(*coords))

    # Use labeling to map locations of objects in array
    # (Kept for possible alternate countrate calculations; see count_rate_total)
    objects, num_objects = ndimage.measurements.label(smoothed_data > threshold)
    # NOTE: num_objects might not equal num_psfs

    # Find the minimum distance between PSFs
    if len(coords) < 2:
        # For cases where we only have star, we assume that we are sufficiently
        #isolated from other stars, but also that the guide star's PSF may be
        #distorted enough that it might appear quite large on the detector
        dist = 20
    else:
        dist = np.floor(np.min(utils.find_dist_between_points(coords))) - 1.

    # Calculate count rate
    counts, val = count_rate_total(data, objects, num_psfs, x, y, counts_3x3=True)

    # Call the GUI to pick PSF indices
    gui_data = data.copy()
    gui_data[data == 0] = 0.1  # Alter null pixel values for LogNorm imshow
    inds = SelectStarsGUI.run_SelectStars(gui_data, x, y, dist,
                                          print_output=False)
    nref = len(inds) - 1
    log.info('1 guide star and {} reference stars selected'.format(nref))

    cols = create_cols_for_coords_counts(x, y, counts, val, inds=inds)

    return cols, coords, nref


def create_reg_file(data, root, guider, out_dir, return_nref=False,
                    global_alignment=False, in_file=None):
    if in_file:
        # Determine the kind of in_file and parse out the PSF locations and
        # countrates accordingly
        cols, coords, nref = parse_in_file(in_file)

    else:
        # If no .incat or reg file provided, create reg file with manual
        # star selection using the SelectStarsGUI
        cols, coords, nref = manual_star_selection(data, global_alignment)

    # Save PNG of image and all PSF locations in out_dir
    plot_centroids(data, coords, root, guider, out_dir)

    utils.write_cols_to_file(out_dir,
                             filename='{0}_G{1}_regfile.txt'.format(root, guider),
                             labels=['y', 'x', 'countrate'],
                             cols=cols)

    if return_nref:
        return nref<|MERGE_RESOLUTION|>--- conflicted
+++ resolved
@@ -198,24 +198,6 @@
     return cols
 
 def parse_in_file(in_file):
-<<<<<<< HEAD
-    '''Determines if the input file is an incat or a reg file, and extracts
-    the locations and countrates of the stars accordingly. Assumes incat files
-    have 5 columns, while regfiles have 3 columns.'''
-
-    file = asc.read(in_file)
-
-    if len(file.columns) == 5:
-        log.info('Selecting stars from incat file {}'.format(in_file))
-
-        # Rename columns
-        colnames = ['x', 'y', 'ctot', 'inimg', 'incat']
-        for old_colname, new_colname in zip(file.colnames, colnames):
-            file.rename_column(old_colname, new_colname)
-
-        # Only use stars in the catalog
-        file = file[file['incat'] == 1]
-=======
     '''Determines if the input file contains x, y, and countrate data. If so,
     extracts the locations and countrates of the stars accordingly. Recognizes
     columns named "x" or "xreal"; "y" or "yreal"; "countrate", "count rate", or
@@ -277,7 +259,6 @@
         raise TypeError(err_message)
         log.error(err_message)
         return
->>>>>>> 15584d61
 
     # Passed all the checkpoints! Move on to process the file.
     log.info('Selecting stars from input file {}'.format(in_file))
@@ -300,15 +281,9 @@
     in_table['y'] = in_table['y'].astype(int)
     in_table['ctot'] = in_table['ctot'].astype(int)
 
-<<<<<<< HEAD
-    cols = file['y', 'x', 'ctot'] # Make sure to flip x and y!!
-    coords = [(x, y) for x, y in zip(file['x'], file['y'])]  # Note switch
-    nref = len(file['x']) - 1
-=======
     out_cols = in_table['y', 'x', 'ctot']  # Make sure to flip x and y!!
     coords = [(y, x) for x, y in zip(in_table['x'], in_table['y'])]
     nref = len(in_table['x']) - 1
->>>>>>> 15584d61
 
     return out_cols, coords, nref
 
