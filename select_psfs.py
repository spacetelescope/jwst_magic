import argparse
from astropy.io import fits
import numpy as np
import csv
import os
from skimage.filters import threshold_otsu
from scipy import ndimage,signal
import matplotlib.pyplot as plt
from matplotlib.colors import LogNorm
from matplotlib.lines import Line2D
from matplotlib.patches import Rectangle
from matplotlib.text import Text
from matplotlib.image import AxesImage
import matplotlib
matplotlib.rcParams['image.origin'] = 'upper'

#local
import utils
import log

def find_objects(smoothed_data):
    '''
    Smooth image and pull out individual psfs

    Returns 'objects' - image array with all pixels belonging to one object
    given the same value - and 'num_objects' - the total number of objects
    '''
    # Use Otsu thresholding to pull out only bright regions
    global_otsu = threshold_im(smoothed_data)
    # Use labels to pull out the 18 psfs
    objects, num_objects = ndimage.measurements.label(global_otsu)

    return objects, num_objects


def isolate_psfs(smoothed_data,threshold,num_psfs=18):
    if threshold is None:
        threshold = smoothed_data.max() * 0.05
    psfs_only = smoothed_data>threshold
    objects, num_objects = ndimage.measurements.label(psfs_only)

    #Check to make sure you have num_psfs PSFs.
    #The problem with this is that if we have two PSFs really close to each other,
    # the threshold will be very high which will ruin the fun for all the other PSFs.
    # **This is NOT a permanent fix.**

    while num_objects > num_psfs: # assume you want 18 PSFs
        #log.info("Num of objects detected: {}".format(num_objects))
        threshold = .95*threshold
        psfs_only = smoothed_data > threshold
        objects, num_objects = ndimage.measurements.label(psfs_only)

    while num_objects < num_psfs: # assume you want 18 PSFs
        #log.info("Num of objects detected: {}".format(num_objects))
        threshold = 1.05*threshold
        psfs_only = smoothed_data > threshold
        objects, num_objects = ndimage.measurements.label(psfs_only)

    return objects, num_objects


def threshold_im(im):
    """
    Uses Otsu thresholding to pull out the smoothed PSFs in the image
    """
    threshold_global_otsu = threshold_otsu(im)
    global_otsu = im >= threshold_global_otsu
    return global_otsu

## All the ways to get the countrate:
def countrate_3x3(coords,data):
    """
    Using the coordinates of each PSF,place a 3x3 box around center pixel, and sum
    the counts of the pixels in this box.
    """
    xx = int(coords[1])
    yy = int(coords[0])

    counts = np.sum(data[yy-1:yy+2,xx-1:xx+2])
    return counts

def get_countrate(x,y,arr):
    """
    If the countrate isn't given by a file, use the coords given by the
    reg file to find the countrates for each PSF.
    """
    countrate=[] #create countrate array of len nstars
    for i in range(len(x)):
        x1 = x[i]-50
        x2 = x[i]+50
        y1 = y[i]-50
        y2 = y[i]+50
        if x1 < 50:
            x1=0
        if x2 > 2047:
            x2=2047
        if y1 < 50:
            y1=0
        if y2> 2047:
            y2=2047
        countrate.append(np.sum(arr[y1:y2,x1:x2])) # counts/sec NOT ADU
        log.info('Countrate: {}'.format(np.sum(arr[y1:y2,x1:x2])))

    countrate = np.asarray(float(countrate))
    return countrate


def find_centroids(data, objects, num_objects, root, guider, output_path='',
                   write_out_file=False):
    """
    Given an image with multiple PSFs, smooth first with a Gaussian filter before
    using Otsu thresholding to pull out of the PSFs. Then, label each of these
    PSFs so that their centroids can be found and these coordinates returned.
    """
    ## Pull out coords of each psf
    ## **Coords are Y,X**
    coords = []
    for i in range(1,num_objects+1):
        im = np.copy(objects)
        im[objects!=i]=0
        coords.append(ndimage.measurements.center_of_mass(im*data)) #y,x

    if write_out_file:
        filename= os.path.join(output_path,'{}_G{}_psf_centers.csv'.format(root,guider))
        utils.write_to_file(filename,coords,labels=['y','x'])

    return coords


def distance_calc((x1,y1),(x2,y2)):
    return np.sqrt( (x2 - x1)**2 + (y2 - y1)**2 )


def plot_centroids(data,coords,root,guider,output_path,compact=False):
    if compact:
        pad = 300
    else:
        pad = 500

    plt.figure(figsize=(17,17))
    plt.imshow(data,cmap='Greys',norm=LogNorm())
    for i in range(len(coords)):
        plt.scatter(coords[i][1],coords[i][0])
        plt.annotate('({},{})'.format(int(coords[i][0]),int(coords[i][1])),(coords[i][1]-(pad*0.05),coords[i][0]+(pad*0.05)))
    plt.title('Centroids found for {}'.format(root))
    plt.xlim(np.shape(data)[1]/2-pad,np.shape(data)[1]/2+pad)
    plt.ylim(np.shape(data)[0]/2+pad,np.shape(data)[0]/2-pad)
    plt.savefig(os.path.join(output_path,'{}_G{}_centers.png'.format(root,guider)))
    plt.close()


def count_rate_total(data, objects, num_objects, gs_points, dist=None, threshold = None,
                     counts_3x3=True,num_psfs=18):
    """
    Get the x,y, and counts for each psf in the image

    The threshold default of 150, assumes that your data type is uint16. If not,
    a good start is 40.
    """

    counts = []
    val = []
    for i in range(1,num_objects+1):
        im = np.copy(objects)
        im[objects!=i]=False
        im[objects==i]=True
        if counts_3x3:
            counts.append(countrate_3x3(gs_points[i-1],data))
        else:
            counts.append(np.sum(im*data))
        val.append(np.sum(im*1.))


    y,x = map(list,zip(*gs_points))
    return y, x, counts, val

def OLD_count_rate_total(data, smoothed_data, gs_points, dist=None, threshold = None,
                     counts_3x3=True,num_psfs=18):
    """
    Get the x,y, and counts for each psf in the image

    The threshold default of 150, assumes that your data type is uint16. If not,
    a good start is 40.
    """
    if threshold is None:
       threshold = smoothed_data.max() * 0.05
    objects, num_objects = isolate_psfs(smoothed_data,threshold,num_psfs)

    counts = []
    coords = []
    val = []
    for i in range(1,num_objects+1):
        im = np.copy(objects)
        im[objects!=i]=False
        im[objects==i]=True
        coord = ndimage.measurements.center_of_mass(im*data)
        coords.append(coord)
        if counts_3x3:
            counts.append(countrate_3x3(coord,data))
        else:
            counts.append(np.sum(im*data))
        val.append(np.sum(im*1.))

    coords_master = []
    #Pad the range over which the coordinates can match over a sufficiently large
    # range, but not large enough that another PSF center could be within this area
    if dist is None:
        pad = 12
    else:
        pad = dist-1
    #Make a master coordinate list that matches with the coords list, but gives
    # the gs_points coordinates
    for i in range(len(coords)):
        for j in range(len(gs_points)):
            if (coords[i][1]-pad < gs_points[j][1] < coords[i][1]+pad) and (coords[i][0]-pad < gs_points[j][0] < coords[i][0]+pad):
                coords_master.append(gs_points[j])

    y,x = map(list,zip(*coords_master))
    return y, x, counts, val


def create_cols_for_coords_counts(y,x,counts,val,inds=None):
    """
    Create an array of columns of y, x, and counts of each PSF to be written out.
    Use the inds returned from pick_stars based on user input.

    If no inds are given, put the PSF with the most compact PSF first in the list to make it the
    Guide Star. **This method is not fool-proof, use at own risk***
    """

    cols = []
    for i, (yy,xx,co) in enumerate(zip(y,x,counts)):
        cols.append([yy,xx,co]) ## these coordinates are y,x

    if inds is None:
        min_ind = np.where(val == np.min(val))[0][0] #Find most compact PSF
        cols.insert(0, cols.pop(min_ind)) #Move most compact PSF to top of the list
    else:
        cols = [cols[i] for i in inds]

    return cols


class SelectStars(object):
    def __init__(self,fig,ax,data,xarray,yarray,dist=15):
        self.data = data
        self.xt = xarray
        self.yt = yarray

        self._ind = None
        self.coords=[]

        self.epsilon = dist

        self.fig = fig
        self.ax = ax
        self.canvas = fig.canvas
        self.inds=[]

        self.cid = []
        self.cid.extend((
            self.canvas.mpl_connect('button_press_event', self.button_press_callback),
            ))

        self.canvas.mpl_disconnect(self.canvas.manager.key_press_handler_id)
        plt.show()

        return


    def button_press_callback(self, event):
        'whenever a mouse button is pressed'
        if event.inaxes==None: return
        if event.button != 1: return
        self._ind = self.get_ind_under_point(event)


    def get_ind_under_point(self, event):
        'get the index of the vertex under point if within epsilon tolerance'
        # xt and yt are arrays of the points to compare with
        d = np.sqrt((self.xt-event.xdata)**2 + (self.yt-event.ydata)**2)
        i = np.unravel_index(np.nanargmin(d), d.shape)
        indseq = np.nonzero(np.equal(d, np.amin(d)))[0]
        ind = indseq[0]

        if d[ind]>=self.epsilon:
            log.warning('No star within {} pixels. No star selected.'.format(self.epsilon))
            return
        elif ind in self.inds:
            log.warning('Star already selected, please choose another star')
        else:
            log.info('Star selected: x={:.1f}, y={:.1f}'.format(self.xt[ind],self.yt[ind]))
            self.inds.append(ind)

        return ind


def pick_stars(data,xarray,yarray,dist,root='',compact=False):
        '''
        Parameters:
            data: str, ndarray
                Either the full path to the data or an array
            xarray: array, list
                Array of x coordinates of each star in the image
            yarray: array, list
                Array of y coordinates of each star in the image
            root: str
                Root name of the images
        '''
        if isinstance(data, str):
            f = fits.open(data)
            data = f[0].data

        if compact:
            pad = 300
        else:
            pad = 500

        print("\
               Click as near to the center of the star as possible.\n \
               The first star that is choosen will be the guide star.\n \
               All additional stars that are clicked on, are the\n \
               reference stars.")

        fig = plt.figure(figsize=(8,8))
        ax = fig.add_subplot(111)
        ax.imshow(data,cmap='coolwarm',interpolation='nearest',norm=LogNorm())
        ax.set_ylim(np.shape(data)[0]/2+pad,np.shape(data)[0]/2-pad)
        ax.set_xlim(np.shape(data)[1]/2-pad,np.shape(data)[1]/2+pad)

        fig.show()

        obj = SelectStars(fig,ax,data,xarray,yarray,dist=dist)

        return obj.inds


def create_reg_file(data, root, guider, output_path, return_nref=False,
                    num_psfs=18, compact=False, incat=None):
    
    # If no .incat file provided, create reg file with manual star selection in GUI
    if incat == None:
        if isinstance(data, str):
            data = utils.read_fits(data)[1]

        if compact:
            smoothed_data = signal.medfilt(data,5)
        else:
            smoothed_data = ndimage.gaussian_filter(data,sigma=25)

<<<<<<< HEAD
        objects, num_objects = isolate_psfs(smoothed_data, threshold=None, num_psfs=num_psfs)
        coords = find_centroids(data, objects, num_objects, root, guider,
                                output_path=output_path)
        if len(coords)<2:
            print('Less than two objects have been found. Cannot proceed. Exiting')
            return
            
        dist = np.floor(np.min(utils.find_dist_between_points(coords))) - 1. #find the minimum distance between PSFs

        plot_centroids(data,coords,root,guider,output_path,compact=compact)
        y, x, counts, val = count_rate_total(data, objects, num_objects, coords,dist=dist,
                                             counts_3x3=True,num_psfs=num_psfs)

        inds = pick_stars(data,x,y,dist,root=root,compact=compact)
        print('1 guide star and {} reference stars selected'.format(len(inds)-1))


        cols = create_cols_for_coords_counts(y,x,counts,val,inds=inds)
    
    # If .incat file provided, create reg file with provided information
    else:
        # Read in .incat file
        incat = asc.read(incat, names=['x', 'y', 'ctot', 'inimg', 'incat'])
=======
    objects, num_objects = isolate_psfs(smoothed_data,threshold=None,num_psfs=num_psfs)
    coords = find_centroids(data, objects, num_objects, root, guider,
                            output_path=output_path)
    if len(coords)<2:
        log.error('Less than two objects have been found. Cannot proceed. Exiting')
        return

    dist = np.floor(np.min(utils.find_dist_between_points(coords))) - 1. #find the minimum distance between PSFs
>>>>>>> 5481430e

        incat['x'] = incat['x'].astype(float) # Does everything /really/ need to be a float?
        incat['y'] = incat['y'].astype(float)
        incat['ctot'] = incat['ctot'].astype(float)

<<<<<<< HEAD
        cols = incat['x', 'y', 'ctot'] # Only use relevant columns
=======
    inds = pick_stars(data,x,y,dist,root=root,compact=compact)
    log.info('1 guide star and {} reference stars selected'.format(len(inds)-1))
>>>>>>> 5481430e


    utils.write_cols_to_file(output_path,
                       filename='{0}_G{1}_regfile.txt'.format(root,guider),
                       labels=['y','x','count rate'],
                       cols=cols)
    if return_nref:
        nref = len(inds)-1
        return nref<|MERGE_RESOLUTION|>--- conflicted
+++ resolved
@@ -348,14 +348,13 @@
         else:
             smoothed_data = ndimage.gaussian_filter(data,sigma=25)
 
-<<<<<<< HEAD
-        objects, num_objects = isolate_psfs(smoothed_data, threshold=None, num_psfs=num_psfs)
+        objects, num_objects = isolate_psfs(smoothed_data,threshold=None,num_psfs=num_psfs)
         coords = find_centroids(data, objects, num_objects, root, guider,
                                 output_path=output_path)
         if len(coords)<2:
-            print('Less than two objects have been found. Cannot proceed. Exiting')
+            log.error('Less than two objects have been found. Cannot proceed. Exiting')
             return
-            
+
         dist = np.floor(np.min(utils.find_dist_between_points(coords))) - 1. #find the minimum distance between PSFs
 
         plot_centroids(data,coords,root,guider,output_path,compact=compact)
@@ -363,8 +362,7 @@
                                              counts_3x3=True,num_psfs=num_psfs)
 
         inds = pick_stars(data,x,y,dist,root=root,compact=compact)
-        print('1 guide star and {} reference stars selected'.format(len(inds)-1))
-
+        log.info('1 guide star and {} reference stars selected'.format(len(inds)-1))
 
         cols = create_cols_for_coords_counts(y,x,counts,val,inds=inds)
     
@@ -372,27 +370,11 @@
     else:
         # Read in .incat file
         incat = asc.read(incat, names=['x', 'y', 'ctot', 'inimg', 'incat'])
-=======
-    objects, num_objects = isolate_psfs(smoothed_data,threshold=None,num_psfs=num_psfs)
-    coords = find_centroids(data, objects, num_objects, root, guider,
-                            output_path=output_path)
-    if len(coords)<2:
-        log.error('Less than two objects have been found. Cannot proceed. Exiting')
-        return
-
-    dist = np.floor(np.min(utils.find_dist_between_points(coords))) - 1. #find the minimum distance between PSFs
->>>>>>> 5481430e
-
         incat['x'] = incat['x'].astype(float) # Does everything /really/ need to be a float?
         incat['y'] = incat['y'].astype(float)
         incat['ctot'] = incat['ctot'].astype(float)
 
-<<<<<<< HEAD
         cols = incat['x', 'y', 'ctot'] # Only use relevant columns
-=======
-    inds = pick_stars(data,x,y,dist,root=root,compact=compact)
-    log.info('1 guide star and {} reference stars selected'.format(len(inds)-1))
->>>>>>> 5481430e
 
 
     utils.write_cols_to_file(output_path,
