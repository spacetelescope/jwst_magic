--- conflicted
+++ resolved
@@ -210,7 +210,7 @@
 
     return dists
 
-<<<<<<< HEAD
+
 def correct_image(image, upper_threshold=65000, upper_limit=65000):
     '''
     Correct image for negative and saturated pixels
@@ -221,7 +221,7 @@
     img[np.isfinite(img) == 0] = 0.
 
     return img
-=======
+
 def countrate_3x3(x, y, data):
     """
     Using the coordinates of each PSF, place a 3x3 box around center pixel and sum
@@ -232,4 +232,3 @@
 
     counts = np.sum(data[y - 1:y + 2, x - 1:x + 2])
     return counts
->>>>>>> 30697815
